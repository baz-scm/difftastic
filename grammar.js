const PREC = {
  COMMENT: -1,

  ASSIGN: 0,
  PIPE: 1,
  TILDE: 2,
  OR: 3,
  AND: 4,
  NOT: 5,
  REL: 6,
  PLUS: 7,
  TIMES: 8,
  SPECIAL: 9,
  COLON: 10,
  NEG: 11,
  EXP: 12,
  DOLLAR: 13,
  NS_GET: 14,
  CALL: 15,
  CALL_PIPE: 16,
  SUBSET: 17,
  FLOAT: 18
}

newline = '\n',
terminator = choice(newline, ';'),

module.exports = grammar({
  name: 'r',

  extras: $ => [
    $.comment,
    /\s/
  ],

<<<<<<< HEAD
  conflicts: ($) => [
    [$._pipe_rhs_argument, $._argument],
    [$.pipe_rhs_arguments, $.arguments]
=======
  externals: $ => [
    $._raw_string_literal
>>>>>>> b84759d2
  ],

  rules: {
    program: $ => repeat(seq($._expression, optional(terminator))),

    _definition: $ => choice(
      $.function_definition,
      $.lambda_function
      // TODO: other kinds of definitions
    ),

    function_definition: $ => prec.left(seq(
      'function',
      $.formal_parameters,
      $._expression
    )),

    lambda_function: $ => prec.left(seq(
      '\\',
      $.formal_parameters,
      $._expression
    )),

    if: $ => prec.right(seq(
      'if',
      '(',
      field('condition', $._expression),
      ')',
      field('consequence', $._expression),
      field('alternative', optional(seq('else', $._expression)))
    )),

    while: $ => prec.right(seq(
      'while',
      '(',
      field('condition', $._expression),
      ')',
      field('body', $._expression)
    )),

    repeat: $ => prec.right(seq(
      'repeat',
      field('body', $._expression)
    )),

    for: $ => prec.right(seq(
      'for',
      '(',
      field('name', $.identifier),
      'in',
      field('vector', $._expression),
      ')',
      field('body', $._expression)
    )),

    switch: $ => seq(
      'switch',
      '(',
      field('value', $._expression),
      ',',
      field('body', $.arguments),
      ')'
    ),

    formal_parameters: $ => seq(
      '(',
      optional(seq(
        commaSep1($._formal_parameter),
        optional(',')
      )),
      ')'
    ),

    default_parameter: $ => seq(
      field('name', $.identifier),
      '=',
      field('value', $._expression)
    ),

    _formal_parameter: $ => choice(
      $.identifier,
      $.default_parameter,
      $.dots
    ),

    block: $ => seq(
      '{',
      repeat($._expression),
      '}'
    ),

    arguments: $ => repeat1(choice(
      $._argument, 
      ',',
    )),

    default_argument: $ => prec.right(seq(
      field('name', choice($.identifier, $.string, $.dots)),
      '=',
      field('value', optional($._expression))
    )),

    _argument: $ => prec.left(choice(
      $._expression,
      $.default_argument,
    )),

    call: $ => prec(PREC.CALL, seq(
      field('function', $._expression),
      '(',
      field('arguments', optional($.arguments)),
      ')'
    )),

    _assignment: $ => choice(
      $.equals_assignment,
      $.left_assignment,
      $.left_assignment2,
      $.right_assignment,
      $.super_assignment,
      $.super_right_assignment,
    ),

    left_assignment: $ => prec.right(PREC.ASSIGN,
      seq(
        field('name', $._expression),
        '<-',
        field('value', $._expression)
      )),

    left_assignment2: $ => prec.right(PREC.ASSIGN,
      seq(
        field('name', $._expression),
        ':=',
        field('value', $._expression)
      )),

    equals_assignment: $ => prec.right(PREC.ASSIGN,
      seq(
        field('name', $._expression),
        '=',
        field('value', $._expression)
      )),

    super_assignment: $ => prec.right(PREC.ASSIGN,
      seq(
        field('name', $._expression),
        '<<-',
        field('value', $._expression)
      )),

    super_right_assignment: $ => prec.right(PREC.ASSIGN,
      seq(
        field('value', $._expression),
        '->>',
        field('name', $._expression)
      )),

    right_assignment: $ => prec.left(PREC.ASSIGN,
      seq(
        field('value', $._expression),
        '->',
        field('name', $._expression)
      )),

    brace_list: $ => seq(
      '{',
      repeat(
        seq($._expression, optional(terminator))
      ),
      '}'
    ),

    paren_list: $ => seq(
      '(',
      repeat(
        $._expression
      ),
      ')'
    ),

    subset: $ => prec(PREC.SUBSET, seq(
      $._expression,
      '[',
      optional($.arguments),
      ']'
    )),

    subset2: $ => prec(PREC.SUBSET, seq(
      $._expression,
      '[[',
      optional($.arguments),
      ']]'
    )),

    dollar: $ => prec(PREC.DOLLAR, seq(
      $._expression,
      '$',
      choice(
        $.identifier,
        $.string
      )
    )),

    slot: $ => prec(PREC.DOLLAR, seq(
      $._expression,
      '@',
      $.identifier
    )),

    namespace_get: $ => prec(PREC.NS_GET, seq(
      field('namespace', $.identifier),
      '::',
      field('function', $.identifier),
    )),

    namespace_get_internal: $ => prec(PREC.NS_GET, seq(
      field('namespace', $.identifier),
      ':::',
      field('function', $.identifier),
    )),

    dots: $ => '...',

    placeholder: $ => '_',

    pipe_placeholder_argument: $ => prec.right(seq(
      field('name', $.identifier),
      '=',
      field('value', $.placeholder)
    )),

    _pipe_rhs_argument: $ => prec.right(choice(
      $._expression,
      $.default_argument,
      alias($.pipe_placeholder_argument, $.default_argument)
    )),

    pipe_rhs_arguments: $ => repeat1(choice(
      $._pipe_rhs_argument,
      ','
    )),

    // pipe_hrs is a call function
    pipe_rhs: $ => prec.left(PREC.CALL_PIPE, seq(
      field('function', $._expression),
      '(',
      field('arguments', optional(alias($.pipe_rhs_arguments, $.arguments))),
      ')'
    )),

    pipe: $ => prec(PREC.PIPE, seq(
      field('left', $._expression),
      field('operator', '|>'),
      field('right', alias($.pipe_rhs, $.call))
    )),

    unary: $ => {
      const operators = [
        [PREC.NEG, choice('-', '+')],
        [PREC.NOT, '!'],
        [PREC.TILDE, '~'],
      ];

      return choice(...operators.map(([precedence, operator]) => prec.left(precedence, seq(
        field('operator', operator),
        field('operand', $._expression)
      ))));
    },

    binary: $ => {
      const operators = [
        [prec.left, PREC.PLUS, choice('+', '-')],
        [prec.left, PREC.TIMES, choice('*', '/')],
        [prec.right, PREC.EXP, '^'],
        [prec.left, PREC.REL, choice('<', '>', '<=', '>=', '==', '!=')],
        [prec.left, PREC.OR, choice('||', '|')],
        [prec.left, PREC.AND, choice('&&', '&')],
        [prec.left, PREC.SPECIAL, $.special],
        [prec.left, PREC.COLON, ':'],
        [prec.left, PREC.TILDE, '~'],
      ];

      return choice(...operators.map(([fn, precedence, operator]) => fn(precedence, seq(
        field('left', $._expression),
        field('operator', operator),
        field('right', $._expression)
      ))));
    },

    break: $ => 'break',

    next: $ => 'next',

    true: $ => 'TRUE',
    false: $ => 'FALSE',
    null: $ => 'NULL',
    inf: $ => 'Inf',
    nan: $ => 'NaN',

    na: $ => choice(
      'NA',
      'NA_character_',
      'NA_complex_',
      'NA_integer_',
      'NA_real_'
    ),

    _expression: $ => prec.right(choice(
      $.identifier,
      $.integer,
      $.float,
      $.complex,
      $.string,
      $.call,
      $.function_definition,
      $.lambda_function,
      $._assignment,
      $.brace_list,
      $.paren_list,
      $.binary,
      $.unary,
      $.pipe,
      $.subset,
      $.subset2,
      $.dollar,
      $.slot,
      $.namespace_get,
      $.namespace_get_internal,
      $.if,
      $.for,
      $.while,
      $.repeat,
      $.switch,
      $.break,
      $.next,
      $.true,
      $.false,
      $.null,
      $.inf,
      $.nan,
      $.na,
      $.dots,
      // ';'
    )),

    identifier: $ =>
      choice(
        /[.\p{XID_Start}][._\p{XID_Continue}]*/,
        seq(
          '`',
          repeat(choice(
            /[^`\\\n]+|\\\r?\n/,
            $.escape_sequence
          )),
          '`'
        )
      ),

    integer: $ => token(prec(PREC.FLOAT + 1,
      seq(
        choice(
          seq(
            choice('0x', '0X'),
            /[A-Fa-f0-9]+/
          ),
          /\d+/
        ),
        'L'
      ))),

    float: $ => {
      const digits = repeat1(/[0-9]/);
      const exponent = seq(/[eE][\+-]?/, digits)

      return token(prec.left(PREC.FLOAT,
        choice(
          seq(digits, optional('.'), optional(digits), optional(exponent)),
          seq(optional(digits), '.', digits, optional(exponent)),
          seq(digits, exponent),
          seq(
            choice('0x', '0X'),
            /[A-Fa-f0-9]+/
          )
        )
      ))
    },

    complex: $ => seq($.float, 'i'),

    comment: $ => token(prec(PREC.COMMENT, seq('#', /.*/))),

    string: $ => choice(
      $._raw_string_literal,
      seq(
        '"',
        repeat(choice(
          /[^"\\\n]+|\\\r?\n/,
          $.escape_sequence
        )),
        '"'
      ),
      seq(
        "'",
        repeat(choice(
          /[^'\\\n]+|\\\r?\n/,
          $.escape_sequence
        )),
        "'"
      )
    ),

    special: $ => seq(
      '%',
      repeat(choice(
        /[^%\\\n]+|\\\r?\n/,
        $.escape_sequence
      )),
      '%'
    ),

    escape_sequence: $ => token.immediate(seq(
      '\\',
      choice(
        /[^xu0-7]/,
        /[0-7]{1,3}/,
        /x[0-9a-fA-F]{2}/,
        /u[0-9a-fA-F]{4}/,
        /u{[0-9a-fA-F]+}/
      )
    ))
  }
});

function commaSep1(rule) {
  return seq(rule, repeat(seq(',', rule)));
}<|MERGE_RESOLUTION|>--- conflicted
+++ resolved
@@ -33,14 +33,13 @@
     /\s/
   ],
 
-<<<<<<< HEAD
   conflicts: ($) => [
     [$._pipe_rhs_argument, $._argument],
     [$.pipe_rhs_arguments, $.arguments]
-=======
+  ],
+
   externals: $ => [
     $._raw_string_literal
->>>>>>> b84759d2
   ],
 
   rules: {
