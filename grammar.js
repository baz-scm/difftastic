const PREC = {
  control: 1,
  stable_type_id: 2,
  lambda: 2,
  binding_decl: 2,
  while: 2,
  binding_def: 3,
  assign: 3,
  stable_id: 4,
  unit: 4,
  ascription: 4,
  postfix: 5,
  infix: 6,
  new: 7,
  prefix: 7,
  compound: 7,
  call: 8,
  field: 8,
  end_marker: 9,
}

module.exports = grammar({
  name: 'scala',

  extras: $ => [
    /\s/,
    $.comment
  ],

  supertypes: $ => [
    $.expression,
    $._definition,
    $._pattern,
  ],

  externals: $ => [
    $._automatic_semicolon,
    $._indent,
    $._interpolated_string_middle,
    $._interpolated_string_end,
    $._interpolated_multiline_string_middle,
    $._interpolated_multiline_string_end,
    $._outdent,
    $._simple_multiline_string,
    $._simple_string,
    'else',
    'catch',
    'finally',
    'extends',
    'with',
  ],

  inline: $ => [
    $._pattern,
    $._semicolon,
    $._definition,
    $._type_identifier,
    $._param_type,
    $.literal,
  ],

  conflicts: $ => [
    [$.tuple_type, $.parameter_types],
    [$.binding, $.expression],
    [$.if_expression, $.expression],
    [$.while_expression, $.expression],
    [$.for_expression, $.infix_expression],
    [$._indentable_expression, $.do_while_expression],
  ],

  word: $ => $._plainid,

  rules: {
    compilation_unit: $ => repeat($._top_level_definition),

    _top_level_definition: $ => choice(
      $.package_clause,
      $.package_object,
      $._definition,
      $._end_marker,
    ),

    _definition: $ => choice(
      $.class_definition,
      $.import_declaration,
      $.object_definition,
      $.enum_definition,
      $.trait_definition,
      $.val_definition,
      $.val_declaration,
      $.var_definition,
      $.var_declaration,
      $.type_definition,
      $.function_definition,
      $.function_declaration
    ),

    enum_definition: $ => seq(
      'enum',
      field('name', $.identifier),
      field('type_parameters', optional($.type_parameters)),
      optional($.access_modifier),
      field('class_parameters', repeat($.class_parameters)),
      field('extend', optional($.extends_clause)),
      field('derive', optional($.derives_clause)),
      field('body', $.enum_body)
    ),

    _enum_block: $ => prec.left(seq(
      sep1($._semicolon, choice(
        $.enum_case_definitions,
        $.expression,
        $._definition
      )),
      optional($._semicolon),
    )),

    enum_body: $ => choice(
      prec.left(
        PREC.control,
        seq(
          ':', 
          $._indent, 
          $._enum_block, 
          $._outdent
        )
      ),
      seq(
        '{',
        // TODO: self type
        optional($._enum_block),
        '}'
      )
    ),

    enum_case_definitions: $ => seq(
      'case',
      choice(
        commaSep1($.simple_enum_case),
        $.full_enum_case
      )
    ),

    simple_enum_case: $ => $.identifier,

    full_enum_case: $ => seq($.identifier, $._extended_enum_def),

    _extended_enum_def: $ => seq(
      field('type_parameters', optional($.type_parameters)),
      field('class_parameters', repeat1($.class_parameters)),
      field('extend', optional($.extends_clause))
    ),

    package_clause: $ => seq(
      'package',
      field('name', $.package_identifier),
      // This is slightly more permissive than the EBNF in that it allows any
      // kind of delcaration inside of the package blocks. As we're more
      // concerned with the structure rather than the validity of the program
      // we'll allow it.
      field('body', optional($.template_body))
    ),

    package_identifier: $ => prec.right(sep1(
      '.', $.identifier
    )),

    package_object: $ => seq(
      'package',
      'object',
      $._object_definition
    ),

    import_declaration: $ => prec.left(seq(
      'import',
      sep1(',', $._import_expression)
    )),

    _import_expression: $ => seq(
      field('path', choice($.stable_identifier, $.identifier)),
      optional(seq(
        '.',
        choice(
          $.import_wildcard,
          $.import_selectors
        )
      ))
    ),
    import_wildcard: $ => choice('*', '_', 'given'),
    _import_given_by_type: $ => seq('given', $._type),
    import_selectors: $ => seq(
      '{',
        commaSep1(choice(
          $._import_given_by_type,
          $.import_wildcard,
          $.identifier,
          $.renamed_identifier
        )),
      '}'
    ),

    renamed_identifier: $ => seq(
      field('name', $.identifier),
      choice('=>', 'as'),
      field('alias', choice($.identifier, $.wildcard))
    ),

    object_definition: $ => seq(
      repeat($.annotation),
      optional($.modifiers),
      optional('case'),
      'object',
      $._object_definition
    ),

    _object_definition: $ => prec.left(seq(
      field('name', $.identifier),
      field('extend', optional($.extends_clause)),
      field('body', optional($.template_body)),
    )),

    class_definition: $ => prec.right(seq(
      repeat($.annotation),
      optional($.modifiers),
      optional('case'),
      'class',
      field('name', $.identifier),
      field('type_parameters', optional($.type_parameters)),
      optional($.access_modifier),
      field('class_parameters', repeat($.class_parameters)),
      field('extend', optional($.extends_clause)),
      field('body', optional($.template_body))
    )),

    trait_definition: $ => prec.left(seq(
      repeat($.annotation),
       optional($.modifiers),
      'trait',
      field('name', $.identifier),
      field('type_parameters', optional($.type_parameters)),
      field('extend', optional($.extends_clause)),
      field('body', optional($.template_body))
    )),

    // The EBNF makes a distinction between function type parameters and other
    // type parameters as you can't specify variance on function type
    // parameters. This isn't important to the structure of the AST so we don't
    // make that distinction.
    type_parameters: $ => seq(
      '[',
      commaSep1($._variant_type_parameter),
      ']'
    ),

    _variant_type_parameter: $ => seq(
      repeat($.annotation),
      choice(
        $.covariant_type_parameter,
        $.contravariant_type_parameter,
        $._type_parameter // invariant type parameter
      )
    ),

    covariant_type_parameter: $ => seq(
      '+',
      $._type_parameter
    ),

    contravariant_type_parameter: $ => seq(
      '-',
      $._type_parameter,
    ),

    _type_parameter: $ => seq(
      field('name', choice($.wildcard, $.identifier)),
      field('type_parameters', optional($.type_parameters)),
      field('bound', optional($.upper_bound)),
      field('bound', optional($.lower_bound)),
      field('bound', optional(repeat($.view_bound))),
      field('bound', optional(repeat($.context_bound))),
    ),

    upper_bound: $ => seq('<:', field('type', $._type)),

    lower_bound: $ => seq('>:', field('type', $._type)),

    view_bound: $ => seq('<%', field('type', $._type)),

    context_bound: $ => seq(':', field('type', $._type)),

    /*
     * TemplateBody      ::=  :<<< [SelfType] TemplateStat {semi TemplateStat} >>>
     */
    template_body: $ => choice(
      prec.left(PREC.control, seq(
        ':',
        // TODO: self type
        $._indent,
        $._block,
        $._outdent,
      )),
      seq(
        '{',
        // TODO: self type
        optional($._block),
        '}',
      ),
    ),

    _end_marker: $ => prec.left(PREC.end_marker, seq(
      'end',
      choice(
        'if',
        'while',
        'for',
        'match',
        'try',
        'new',
        'this',
        'given',
        'extension',
        'val',
        alias($.identifier, '_end_ident'),
      ),
    )),

    annotation: $ => prec.right(seq(
      '@',
      field('name', $._simple_type),
      field('arguments', repeat($.arguments)),
    )),

    val_definition: $ => prec(PREC.binding_def, seq(
      $._start_val,
      field('pattern', $._pattern),
      optional(seq(':', field('type', $._type))),
      '=',
      field('value', $._indentable_expression)
    )),

    val_declaration: $ => prec(PREC.binding_decl, seq(
      $._start_val,
      commaSep1(field('name', $.identifier)),
      ':',
      field('type', $._type)
    )),

    _start_val: $ => seq(
      repeat($.annotation),
      optional($.modifiers),
      'val',
    ),

    var_declaration: $ => prec(PREC.binding_decl, seq(
      $._start_var,
      commaSep1(field('name', $.identifier)),
      ':',
      field('type', $._type)
    )),

    var_definition: $ => prec(PREC.binding_def, seq(
      $._start_var,
      field('pattern', $._pattern),
      optional(seq(':', field('type', $._type))),
      '=',
      field('value', $._indentable_expression)
    )),

    _start_var: $ => seq(
      repeat($.annotation),
      optional($.modifiers),
      'var',
    ),

    type_definition: $ => seq(
      repeat($.annotation),
      optional($.modifiers),
      'type',
      field('name', $._type_identifier),
      field('type_parameters', optional($.type_parameters)),
      '=',
      field('type', $._type)
    ),

    function_definition: $ => seq(
      repeat($.annotation),
      optional($.modifiers),
      'def',
      field('name', choice($.identifier, $.operator_identifier)),
      field('type_parameters', optional($.type_parameters)),
      field('parameters', repeat($.parameters)),
      optional(seq(':', field('return_type', $._type))),
      choice(
        seq('=', field('body', $._indentable_expression)),
        field('body', $.block)
      )
    ),

    function_declaration: $ => prec.left(seq(
      repeat($.annotation),
      optional($.modifiers),
      'def',
      field('name', choice($.identifier, $.operator_identifier)),
      field('type_parameters', optional($.type_parameters)),
      field('parameters', repeat($.parameters)),
      optional(seq(':', field('return_type', $._type)))
    )),

    modifiers: $ => repeat1(choice(
      'abstract',
      'final',
      'sealed',
      'implicit',
      'lazy',
      'override',
      $.access_modifier,
    )),

    access_modifier: $ => prec.left(seq(
      choice('private', 'protected'),
      optional($.access_qualifier),
    )),

    access_qualifier: $ => seq(
      '[',
      $.identifier,
      ']',
    ),

    extends_clause: $ => prec.left(seq(
      'extends',
      field('type', $._type),
      optional($.arguments)
    )),

<<<<<<< HEAD
    derives_clause: $ => seq(
      'derives',
      commaSep1(field('type', $._type_identifier)),
    ),

    // TODO: Allow only the last parameter list to be implicit.
=======
>>>>>>> 1c6de17a
    class_parameters: $ => prec(1, seq(
      '(',
      optional(choice('implicit', 'using')),
      commaSep($.class_parameter),
      ')'
    )),

    parameters: $ => seq(
      '(',
      optional(choice('implicit', 'using')),
      commaSep($.parameter),
      ')'
    ),

    class_parameter: $ => seq(
      repeat($.annotation),
      optional($.modifiers),
      optional(choice('val', 'var')),
      field('name', $.identifier),
      optional(seq(':', field('type', $._type))),
      optional(seq('=', field('default_value', $.expression)))
    ),

    parameter: $ => seq(
      repeat($.annotation),
      field('name', $.identifier),
      optional(seq(':', field('type', $._param_type))),
      optional(seq('=', field('default_value', $.expression)))
    ),

    _block: $ => prec.left(seq(
      sep1($._semicolon, choice(
        $.expression,
        $._definition,
        $._end_marker,
      )),
      optional($._semicolon),
    )),

    _indentable_expression: $ => choice(
      $.indented_block,
      $.indented_cases,
      $.expression,
    ),

    block: $ => seq(
      '{',
      optional($._block),
      '}'
    ),

    indented_block: $ => prec.left(PREC.control, seq(
      $._indent,
      $._block,
      $._outdent,
      optional($._end_marker),
    )),

    indented_cases: $ => prec.left(PREC.end_marker, seq(
      $._indent,
      repeat1($.case_clause),
      $._outdent,
    )),

    // ---------------------------------------------------------------
    // Types

    _type: $ => choice(
      $.function_type,
      $.compound_type,
      $.infix_type,
      $._annotated_type,
      $.literal_type
    ),

    // TODO: Make this a visible type, so that _type can be a supertype.
    _annotated_type: $ => prec.right(seq(
      $._simple_type,
      repeat($.annotation),
    )),

    _simple_type: $ => choice(
      $.generic_type,
      $.projected_type,
      $.tuple_type,
      $.stable_type_identifier,
      $._type_identifier,
    ),

    compound_type: $ => prec(PREC.compound, seq(
      field('base', $._annotated_type),
      repeat1(seq('with', field('extra', $._annotated_type))),
      // TODO: Refinement.
    )),

    infix_type: $ => prec.left(PREC.infix, seq(
      field('left', choice($.compound_type, $.infix_type, $._annotated_type)),
      field('operator', choice($.identifier, $.operator_identifier)),
      field('right', choice($.compound_type, $.infix_type, $._annotated_type))
    )),

    tuple_type: $ => seq(
      '(',
      commaSep1($._type),
      ')',
    ),

    stable_type_identifier: $ => prec.left(PREC.stable_type_id, seq(
      choice($.identifier, $.stable_identifier),
      '.',
      $._type_identifier
    )),

    stable_identifier: $ => prec.left(PREC.stable_id, seq(
      choice($.identifier, $.stable_identifier),
      '.',
      $.identifier
    )),

    generic_type: $ => seq(
      field('type', $._simple_type),
      field('type_arguments', $.type_arguments)
    ),

    projected_type: $ => seq(
      field('type', $._simple_type),
      '#',
      field('selector', $._type_identifier),
    ),

    function_type: $ => prec.right(seq(
      field('parameter_types', $.parameter_types),
      '=>',
      field('return_type', $._type)
    )),

    // Deprioritize against typed_pattern._type.
    parameter_types: $ => prec(-1, choice(
      $._annotated_type,
      // Prioritize a parenthesized param list over a single tuple_type.
      prec.dynamic(1, seq('(', commaSep($._param_type), ')' )),
      $.compound_type,
      $.infix_type,
    )),

    _param_type: $ => choice(
      $._type,
      $.lazy_parameter_type,
      $.repeated_parameter_type,
    ),

    lazy_parameter_type: $ => seq(
      '=>',
      field('type', $._type)
    ),

    repeated_parameter_type: $ => seq(
      field('type', $._type),
      '*',
    ),

    _type_identifier: $ => alias($.identifier, $.type_identifier),

    // ---------------------------------------------------------------
    // Patterns

    _pattern: $ => choice(
      $.identifier,
      $.stable_identifier,
      $.capture_pattern,
      $.tuple_pattern,
      $.case_class_pattern,
      $.infix_pattern,
      $.alternative_pattern,
      $.typed_pattern,
      $.literal,
      $.wildcard
    ),

    case_class_pattern: $ => seq(
      field('type', choice($._type_identifier, $.stable_type_identifier)),
      '(',
      field('pattern', commaSep($._pattern)),
      ')'
    ),

    infix_pattern: $ => prec.left(PREC.infix, seq(
      field('left', $._pattern),
      field('operator', choice($.identifier, $.operator_identifier)),
      field('right', $._pattern),
    )),

    capture_pattern: $ => prec(PREC.field, seq(
      field('name', $.identifier),
      '@',
      field('pattern', $._pattern)
    )),

    typed_pattern: $ => prec.right(seq(
      field('pattern', $._pattern),
      ':',
      field('type', $._type)
    )),

    // TODO: Flatten this.
    alternative_pattern: $ => prec.left(-1, seq(
      $._pattern,
      '|',
      $._pattern
    )),

    tuple_pattern: $ => seq(
      '(',
      $._pattern,
      repeat(seq(',', $._pattern)),
      ')'
    ),

    // ---------------------------------------------------------------
    // Expressions

    expression: $ => choice(
      $.if_expression,
      $.match_expression,
      $.try_expression,
      $.call_expression,
      $.assignment_expression,
      $.lambda_expression,
      $.postfix_expression,
      $.ascription_expression,
      $.infix_expression,
      $.prefix_expression,
      $.tuple_expression,
      $.case_block,
      $.return_expression,
      $.throw_expression,
      $.while_expression,
      $.do_while_expression,
      $.for_expression,
      $.identifier,
      $.unit,
      $.block,
      $.field_expression,
      $.parenthesized_expression,
      $.interpolated_string_expression,
      $.literal,
      $.instance_expression,
      $.wildcard,
      $.generic_function,
    ),

    lambda_expression: $ => prec.right(PREC.lambda, seq(
      choice(
          $.bindings,
          $.identifier,
          $.wildcard,
      ),
      '=>',
      $._block,
    )),

    if_expression: $ => prec.right(PREC.control, seq(
      'if',
      field('condition', choice(
        $.parenthesized_expression,
        seq($._indentable_expression, 'then'),
      )),
      field('consequence', $._indentable_expression),
      optional(seq(
        'else',
        field('alternative', $._indentable_expression),
      )),
    )),

    /*
     *   MatchClause       ::=  'match' <<< CaseClauses >>>
     */
    match_expression: $ => prec.left(PREC.postfix, seq(
      field('value', $.expression),
      'match',
      field('body', choice($.case_block, $.indented_cases))
    )),

    try_expression: $ => prec.right(PREC.control, seq(
      'try',
      field('body', $._indentable_expression),
      optional($.catch_clause),
      optional($.finally_clause)
    )),

    /*
     *   Catches           ::=  'catch' (Expr | ExprCaseClause)
     */
    catch_clause: $ => prec.right(seq('catch', $._indentable_expression)),

    finally_clause: $ => prec.right(seq('finally', $._indentable_expression)),

    binding: $ => prec.dynamic(PREC.binding_decl, seq(
      field('name', $.identifier),
      optional(seq(':', field('type', $._param_type))),
    )),

    bindings: $ => seq(
      '(',
      commaSep($.binding),
      ')',
    ),

    case_block: $ => choice(
      prec(-1, seq('{', '}')),
      seq('{', repeat1($.case_clause), '}'),
    ),

    case_clause: $ => prec.left(seq(
      'case',
      field('pattern', $._pattern),
      optional($.guard),
      '=>',
      field('body', optional($._block)),
    )),

    guard: $ => seq(
      'if',
      field('condition', $.expression)
    ),

    assignment_expression: $ => prec.right(PREC.assign, seq(
      field('left', $.expression),
      '=',
      field('right', $.expression)
    )),

    generic_function: $ => prec(PREC.call, seq(
      field('function', $.expression),
      field('type_arguments', $.type_arguments)
    )),

    call_expression: $ => prec(PREC.call, seq(
      field('function', $.expression),
      field('arguments', choice($.arguments, $.case_block, $.block)),
    )),

    field_expression: $ => prec(PREC.field, seq(
      field('value', $.expression),
      '.',
      field('field', $.identifier)
    )),

    instance_expression: $ => prec(PREC.new, seq(
      'new',
      $.expression
    )),

    ascription_expression: $ => prec.right(PREC.ascription, seq(
        $.expression,
        ':',
        $._param_type,
    )),

    infix_expression: $ => prec.left(PREC.infix, seq(
      field('left', $.expression),
      field('operator', choice($.identifier, $.operator_identifier)),
      field('right', $.expression)
    )),

    postfix_expression: $ => prec.left(PREC.postfix, seq(
      $.expression,
      choice($.identifier, $.operator_identifier),
    )),

    prefix_expression: $ => prec(PREC.prefix, seq(
      choice('+', '-', '!', '~'),
      $.expression
    )),

    tuple_expression: $ => seq(
      '(',
      $.expression,
      repeat1(seq(',', $.expression)),
      ')'
    ),

    parenthesized_expression: $ => seq(
      '(',
      $.expression,
      ')'
    ),

    type_arguments: $ => seq(
      '[',
      commaSep1($._type),
      ']'
    ),

    arguments: $ => seq(
      '(',
      commaSep($.expression),
      ')'
    ),

    // TODO: Include operators.
    _plainid: $ => /[a-zA-Z_\\$][\w\\$]*/,
    _backquoted_id: $=> /`[^\n`]+`/,
    identifier: $ => choice(
      $._plainid, 
      $._backquoted_id
    ),

    wildcard: $ => '_',

    operator_identifier: $ => /[^\s\w\(\)\[\]\{\}'"`\.;,]+/,

    _non_null_literal: $ => 
      choice(
        $.integer_literal,
        $.floating_point_literal,
        $.boolean_literal,
        $.character_literal,
        $.symbol_literal,
        $.string
      ),

    literal_type: $ => $._non_null_literal,

    literal: $ => choice(
      $._non_null_literal,
      $.null_literal
    ),

    integer_literal: $ => token(
      seq(
        optional(/[-]/),
        choice(
          /[\d]+/,
          /0[xX][\da-fA-F]+/
        ),
        optional(/[lL]/)
      )
    ),

    floating_point_literal: $ => token(
      seq(
        optional(/[-]/),
        choice(
          // digit {digit} ‘.’ digit {digit} [exponentPart] [floatType]
          seq(
            /[\d]+\.[\d]+/,
            optional(/[eE][+-]?[\d]+/),
            optional(/[dfDF]/)
          ),
          // ‘.’ digit {digit} [exponentPart] [floatType]
          seq(
            /\.[\d]+/,
            optional(/[eE][+-]?[\d]+/),
            optional(/[dfDF]/)
          ),
          // digit {digit} exponentPart [floatType]
          seq(
            /[\d]+/,
            /[eE][+-]?[\d]+/,
            optional(/[dfDF]/)
          ),
          // digit {digit} [exponentPart] floatType
          seq(
            /[\d]+/,
            optional(/[eE][+-]?[\d]+/),
            /[dfDF]/
          )
        )
      )
    ),

    boolean_literal: $ => choice('true', 'false'),

    character_literal: $ => token(seq(
      '\'',
      optional(choice(
        seq('\\', choice(
          /[^xu]/,
          /u[0-9a-fA-F]{4}/,
          /u{[0-9a-fA-F]+}/,
          /x[0-9a-fA-F]{2}/
        )),
        /[^\\'\n]/
      )),
      '\''
    )),

    symbol_literal: $ => token(seq(
      "'",
      repeat1(/[^\\'\n]/)
    )),

    interpolated_string_expression: $ => seq(
      $.identifier,
      $.interpolated_string
    ),

    _interpolated_string_start: $ => '"',

    _interpolated_multiline_string_start: $ => '"""',

    interpolation: $ => seq('$', choice($.identifier, $.block)),

    interpolated_string: $ => choice(
      seq(
        $._interpolated_string_start,
        repeat(seq(
          $._interpolated_string_middle,
          $.interpolation
        )),
        $._interpolated_string_end
      ),
      seq(
        $._interpolated_multiline_string_start,
        repeat(seq(
          $._interpolated_multiline_string_middle,
          $.interpolation
        )),
        $._interpolated_multiline_string_end
      )
    ),

    string :$ =>
      choice(
        $._simple_string,
        $._simple_multiline_string
      ),

    _semicolon: $ => choice(
      ';',
      $._automatic_semicolon
    ),

    null_literal: $ => 'null',

    unit: $ => prec(PREC.unit, seq('(', ')')),

    return_expression: $ => prec.left(seq('return', optional($.expression))),

    throw_expression: $ => prec.left(seq('throw', $.expression)),

    /*
     *   Expr1             ::=  'while' '(' Expr ')' {nl} Expr
     *                       |  'while' Expr 'do' Expr
     */
    while_expression: $ => prec(PREC.while, choice(
      prec.right(seq(
        'while',
        field('condition', $.parenthesized_expression),
        field('body', $.expression)
      )),
      prec.right(seq(
        'while',
        field('condition', seq($._indentable_expression, 'do')),
        field('body', $._indentable_expression)
      )),
    )),

    do_while_expression: $ => prec.right(seq(
      'do',
      field('body', $.expression),
      'while',
      field('condition', $.parenthesized_expression)
    )),

    /*
     *  ForExpr           ::=  'for' '(' Enumerators0 ')' {nl} ['do' | 'yield'] Expr
     *                      |  'for' '{' Enumerators0 '}' {nl} ['do' | 'yield'] Expr
     *                      |  'for'     Enumerators0          ('do' | 'yield') Expr
     */
    for_expression: $ => choice(
      prec.right(PREC.control, seq(
        'for',
        field('enumerators', choice(
          seq("(", $.enumerators, ")"),
          seq("{", $.enumerators, "}"),
        )),
        choice(
          seq(field('body', $.expression)),
          seq('yield', field('body', $._indentable_expression)),
        ),
      )),
      prec.right(PREC.control, seq(
        'for',
        field('enumerators', $.enumerators),
        choice(
          seq('do', field('body', $._indentable_expression)),
          seq('yield', field('body', $._indentable_expression)),
        ),
      )),
    ),

    enumerators: $ => choice(
      seq(
        sep1($._semicolon, $.enumerator),
        optional($._automatic_semicolon)
      ),
      seq(
        $._indent,
        sep1($._semicolon, $.enumerator),
        optional($._automatic_semicolon),
        $._outdent,
      ),
    ),

    enumerator: $ => seq(
      $._pattern,
      choice('<-', '='),
      $.expression,
      optional($.guard)
    ),

    comment: $ => token(choice(
      seq('//', /.*/),
      seq(
        '/*',
        /[^*]*\*+([^/*][^*]*\*+)*/,
        '/'
      )
    ))
  }
})

function commaSep(rule) {
  return optional(commaSep1(rule))
}

function commaSep1(rule) {
  return sep1(',', rule)
}

function sep1(delimiter, rule) {
  return seq(rule, repeat(seq(delimiter, rule)))
}<|MERGE_RESOLUTION|>--- conflicted
+++ resolved
@@ -433,15 +433,11 @@
       optional($.arguments)
     )),
 
-<<<<<<< HEAD
     derives_clause: $ => seq(
       'derives',
-      commaSep1(field('type', $._type_identifier)),
-    ),
-
-    // TODO: Allow only the last parameter list to be implicit.
-=======
->>>>>>> 1c6de17a
+      commaSep1(field('type', $._type_identifier))
+    ),
+
     class_parameters: $ => prec(1, seq(
       '(',
       optional(choice('implicit', 'using')),
