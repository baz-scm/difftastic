//! Guess which programming language a file is written in.
//!
//! This is heavily based on GitHub's
//! [linguist](https://github.com/github/linguist/blob/master/docs/how-linguist-works.md),
//! particularly its
//! [languages.yml](https://github.com/github/linguist/blob/master/lib/linguist/languages.yml).
//!
//! Difftastic does not reuse languages.yml directly. Linguist has a
//! larger set of language detection strategies.

use std::{borrow::Borrow, path::Path};

use lazy_static::lazy_static;
use regex::Regex;
use strum::{EnumIter, IntoEnumIterator};

/// Languages supported by difftastic. Each language here has a
/// corresponding tree-sitter parser.
#[derive(Debug, Clone, Copy, PartialEq, Eq, EnumIter)]
<<<<<<< HEAD
pub enum Language {
    // Ada,
=======
pub(crate) enum Language {
    Ada,
>>>>>>> a8d62535
    Bash,
    C,
    CPlusPlus,
    CSharp,
    // Clojure,
    CMake,
    // CommonLisp,
    Css,
    // Dart,
    // Elixir,
    // Elm,
    // Elvish,
    // EmacsLisp,
    // Erlang,
    // Gleam,
    Go,
    // Hack,
    // Hare,
    // Haskell,
    Hcl,
    Html,
    // Janet,
    Java,
    JavaScript,
    JavascriptJsx,
    Json,
    // Julia,
    Kotlin,
    // LaTeX,
    // Lua,
    Make,
    // Newick,
    Nix,
    // OCaml,
    // OCamlInterface,
    // Pascal,
    // Perl,
    Php,
    Python,
    // Qml,
    R,
    // Racket,
    Ruby,
    Rust,
    Scala,
<<<<<<< HEAD
    // Solidity,
=======
    Scss,
    Solidity,
>>>>>>> a8d62535
    Sql,
    // Swift,
    Toml,
    TypeScript,
    TypeScriptTsx,
    Xml,
    Yaml,
    // Zig,
}

#[derive(Debug, Clone, Copy, PartialEq)]
pub(crate) enum LanguageOverride {
    Language(Language),
    PlainText,
}

/// If there is a language called `name` (comparing case
/// insensitively), return it. Treat `"text"` as an additional option.
pub(crate) fn language_override_from_name(name: &str) -> Option<LanguageOverride> {
    let name = name.trim().to_lowercase();

    if name == "text" {
        return Some(LanguageOverride::PlainText);
    }

    for language in Language::iter() {
        let lang_name = language_name(language);
        if lang_name.to_lowercase() == name {
            return Some(LanguageOverride::Language(language));
        }
    }

    None
}

/// The language name shown to the user.
pub(crate) fn language_name(language: Language) -> &'static str {
    match language {
        // Ada => "Ada",
        Bash => "Bash",
        C => "C",
        // Clojure => "Clojure",
        CMake => "CMake",
        // CommonLisp => "Common Lisp",
        CPlusPlus => "C++",
        CSharp => "C#",
        Css => "CSS",
        // Dart => "Dart",
        // Elixir => "Elixir",
        // Elm => "Elm",
        // Elvish => "Elvish",
        // EmacsLisp => "Emacs Lisp",
        // Erlang => "Erlang",
        // Gleam => "Gleam",
        Go => "Go",
        // Hack => "Hack",
        // Hare => "Hare",
        // Haskell => "Haskell",
        Hcl => "HCL",
        Html => "HTML",
        // Janet => "Janet",
        Java => "Java",
        JavaScript => "JavaScript",
        JavascriptJsx => "JavaScript JSX",
        Json => "JSON",
        // Julia => "Julia",
        Kotlin => "Kotlin",
        // LaTeX => "LaTeX",
        // Lua => "Lua",
        Make => "Make",
        // Newick => "Newick",
        Nix => "Nix",
        // OCaml => "OCaml",
        // OCamlInterface => "OCaml Interface",
        // Pascal => "Pascal",
        // Perl => "Perl",
        Php => "PHP",
        Python => "Python",
        // Qml => "QML",
        R => "R",
        // Racket => "Racket",
        Ruby => "Ruby",
        Rust => "Rust",
        Scala => "Scala",
<<<<<<< HEAD
        // Solidity => "Solidity",
=======
        Scss => "Scss",
        Solidity => "Solidity",
>>>>>>> a8d62535
        Sql => "SQL",
        // Swift => "Swift",
        Toml => "TOML",
        TypeScript => "TypeScript",
        TypeScriptTsx => "TypeScript TSX",
        Xml => "XML",
        Yaml => "YAML",
        // Zig => "Zig",
    }
}

use Language::*;

/// File globs that identify languages based on the file path.
pub(crate) fn language_globs(language: Language) -> Vec<glob::Pattern> {
    let glob_strs: &'static [&'static str] = match language {
        // Ada => &["*.ada", "*.adb", "*.ads"],
        Bash => &[
            "*.bash",
            "*.bats",
            "*.cgi",
            "*.command",
            "*.env",
            "*.fcgi",
            "*.ksh",
            "*.sh",
            "*.sh.in",
            "*.tmux",
            "*.tool",
            "*.zsh",
            ".bash_aliases",
            ".bash_history",
            ".bash_logout",
            ".bash_profile",
            ".bashrc",
            ".cshrc",
            ".env",
            ".env.example",
            ".flaskenv",
            ".kshrc",
            ".login",
            ".profile",
            ".zlogin",
            ".zlogout",
            ".zprofile",
            ".zshenv",
            ".zshrc",
            "9fs",
            "PKGBUILD",
            "bash_aliases",
            "bash_logout",
            "bash_profile",
            "bashrc",
            "cshrc",
            "gradlew",
            "kshrc",
            "login",
            "man",
            "profile",
            "zlogin",
            "zlogout",
            "zprofile",
            "zshenv",
            "zshrc",
        ],
        C => &["*.c"],
        // Clojure => &[
        //     "*.bb", "*.boot", "*.clj", "*.cljc", "*.clje", "*.cljs", "*.cljx", "*.edn", "*.joke",
        //     "*.joker",
        // ],
        CMake => &["*.cmake", "*.cmake.in", "CMakeLists.txt"],
        // CommonLisp => &["*.lisp", "*.lsp", "*.asd"],
        // // Treat .h as C++ rather than C. This is an arbitrary choice, but
        // // C++ is more widely used than C according to
        // // https://madnight.github.io/githut/
        // // Also, treating CUDA as C++
        CPlusPlus => &[
            "*.cc", "*.cpp", "*.h", "*.hh", "*.hpp", "*.ino", "*.cxx", "*.cu",
        ],
        CSharp => &["*.cs"],
        Css => &["*.css"],
        // Dart => &["*.dart"],
        // Elm => &["*.elm"],
        // EmacsLisp => &["*.el", ".emacs", "_emacs", "Cask"],
        // Elixir => &["*.ex", "*.exs"],
        // Elvish => &["*.elv"],
        // Erlang => &[
        //     "*.erl",
        //     "*.app.src",
        //     "*.es",
        //     "*.escript",
        //     "*.hrl",
        //     "*.xrl",
        //     "*.yrl",
        //     "Emakefile",
        // ],
        // Gleam => &["*.gleam"],
        Go => &["*.go"],
        // Hack => &["*.hack", "*.hck", "*.hhi"],
        // Hare => &["*.ha"],
        // Haskell => &["*.hs"],
        Hcl => &["*.hcl", "*.nomad", "*.tf", "*.tfvars", "*.workflow"],
        Html => &["*.html", "*.htm", "*.xhtml"],
        // Janet => &["*.janet", "*.jdn"],
        Java => &["*.java"],
        JavaScript => &["*.cjs", "*.js", "*.mjs", "*.snap"],
        Json => &[
            "*.json",
            "*.avsc",
            "*.geojson",
            "*.gltf",
            "*.har",
            "*.ice",
            "*.JSON-tmLanguage",
            "*.jsonl",
            "*.mcmeta",
            "*.tfstate",
            "*.tfstate.backup",
            "*.topojson",
            "*.webapp",
            "*.webmanifest",
            ".arcconfig",
            ".auto-changelog",
            ".c8rc",
            ".htmlhintrc",
            ".imgbotconfig",
            ".nycrc",
            ".tern-config",
            ".tern-project",
            ".watchmanconfig",
            "Pipfile.lock",
            "composer.lock",
            "mcmod.info",
        ],
        JavascriptJsx => &["*.jsx"],
        // Julia => &["*.jl"],
        Kotlin => &["*.kt", "*.ktm", "*.kts"],
        // LaTeX => &["*.aux", "*.cls", "*.sty", "*.tex"],
        // Lua => &["*.lua"],
        Make => &[
            "*.mak",
            "*.d",
            "*.make",
            "*.makefile",
            "*.mk",
            "*.mkfile",
            "BSDmakefile",
            "GNUmakefile",
            "Kbuild",
            "Makefile",
            "Makefile.am",
            "Makefile.boot",
            "Makefile.frag",
            "Makefile.in",
            "Makefile.inc",
            "Makefile.wat",
            "makefile",
            "makefile.sco",
            "mkfile",
        ],
        // Newick => &["*.nhx", "*.nwk", "*.nh"],
        Nix => &["*.nix"],
        // OCaml => &["*.ml"],
        // OCamlInterface => &["*.mli"],
        // Pascal => &["*.pas", "*.dfm", "*.dpr", "*.lpr", "*.pascal"],
        // Perl => &["*.pm", "*.pl"],
        Php => &["*.php"],
        Python => &["*.py", "*.py3", "*.pyi", "*.bzl", "TARGETS", "BUCK", "DEPS"],
        // Qml => &["*.qml"],
        R => &["*.R", "*.r", "*.rd", "*.rsx", ".Rprofile", "expr-dist"],
        // Racket => &["*.rkt"],
        Ruby => &[
            "*.rb",
            "*.builder",
            "*.spec",
            "*.rake",
            "Gemfile",
            "Rakefile",
        ],
        Rust => &["*.rs"],
        Scala => &["*.scala", "*.sbt", "*.sc"],
<<<<<<< HEAD
        // Solidity => &["*.sol"],
=======
        Scss => &["*.scss"],
        Solidity => &["*.sol"],
>>>>>>> a8d62535
        Sql => &["*.sql", "*.pgsql"],
        // Swift => &["*.swift"],
        Toml => &[
            "*.toml",
            "Cargo.lock",
            "Gopkg.lock",
            "Pipfile",
            "poetry.lock",
        ],
        TypeScript => &["*.ts"],
        TypeScriptTsx => &["*.tsx"],
        Xml => &[
            "*.ant",
            "*.csproj",
            "*.plist",
            "*.resx",
            "*.svg",
            "*.ui",
            "*.vbproj",
            "*.xaml",
            "*.xml",
            "*.xsl",
            "*.xslt",
            "App.config",
            "nuget.config",
            "packages.config",
            ".classpath",
            ".cproject",
            ".project",
        ],
        Yaml => &["*.yaml", "*.yml"],
        // Zig => &["*.zig"],
    };

    glob_strs
        .iter()
        .map(|name| {
            glob::Pattern::new(name).expect("Glob in difftastic source should be well-formed")
        })
        .collect()
}

fn looks_like_hacklang(path: &Path, src: &str) -> bool {
    if let Some(extension) = path.extension() {
        if extension == "php" && src.starts_with("<?hh") {
            return true;
        }
    }

    false
}

pub(crate) fn guess(
    path: &Path,
    src: &str,
    overrides: &[(LanguageOverride, Vec<glob::Pattern>)],
) -> Option<Language> {
    if let Some(file_name) = path.file_name() {
        let file_name = file_name.to_string_lossy();
        for (lang_override, patterns) in overrides {
            for pattern in patterns {
                if pattern.matches(&file_name) {
                    return match lang_override {
                        LanguageOverride::Language(lang) => Some(*lang),
                        LanguageOverride::PlainText => {
                            None
                        }
                    }
                }
            }
        }
    }

    if let Some(lang) = from_emacs_mode_header(src) {
        return Some(lang);
    }
    if let Some(lang) = from_shebang(src) {
        return Some(lang);
    }
    // if looks_like_hacklang(path, src) {
    //     return Some(Language::Hack);
    // }
    if let Some(lang) = from_glob(path) {
        return Some(lang);
    }

    None
}

/// Try to guess the language based on an Emacs mode comment at the
/// beginning of the file.
///
/// <https://www.gnu.org/software/emacs/manual/html_node/emacs/Choosing-Modes.html>
/// <https://www.gnu.org/software/emacs/manual/html_node/emacs/Specifying-File-Variables.html>
fn from_emacs_mode_header(src: &str) -> Option<Language> {
    lazy_static! {
        static ref MODE_RE: Regex = Regex::new(r"-\*-.*mode:([^;]+?);.*-\*-").unwrap();
        static ref SHORTHAND_RE: Regex = Regex::new(r"-\*-(.+)-\*-").unwrap();
    }

    // Emacs allows the mode header to occur on the second line if the
    // first line is a shebang.
    for line in src.lines().take(2) {
        let mode_name: String = match (MODE_RE.captures(line), SHORTHAND_RE.captures(line)) {
            (Some(cap), _) | (_, Some(cap)) => cap[1].into(),
            _ => "".into(),
        };
        let lang = match mode_name.to_ascii_lowercase().trim() {
            // "ada" => Some(Ada),
            "c" => Some(C),
            // "clojure" => Some(Clojure),
            "csharp" => Some(CSharp),
            "css" => Some(Css),
            // "dart" => Some(Dart),
            "c++" => Some(CPlusPlus),
            // "elixir" => Some(Elixir),
            // "elm" => Some(Elm),
            // "elvish" => Some(Elvish),
            // "emacs-lisp" => Some(EmacsLisp),
            // "gleam" => Some(Gleam),
            "go" => Some(Go),
            // "haskell" => Some(Haskell),
            "hcl" => Some(Hcl),
            "html" => Some(Html),
            // "janet" => Some(Janet),
            "java" => Some(Java),
            "js" | "js2" => Some(JavaScript),
            // "lisp" => Some(CommonLisp),
            "nxml" => Some(Xml),
            // "perl" => Some(Perl),
            "python" => Some(Python),
            // "racket" => Some(Racket),
            "rjsx" => Some(JavascriptJsx),
            "ruby" => Some(Ruby),
            "rust" => Some(Rust),
            "scala" => Some(Scala),
            "scss" => Some(Scss),
            "sh" => Some(Bash),
            // "solidity" => Some(Solidity),
            "sql" => Some(Sql),
            // "swift" => Some(Swift),
            "toml" => Some(Toml),
            // "tuareg" => Some(OCaml),
            "typescript" => Some(TypeScript),
            "yaml" => Some(Yaml),
            // "zig" => Some(Zig),
            _ => None,
        };
        if lang.is_some() {
            return lang;
        }
    }

    None
}

/// Try to guess the language based on a shebang present in the source.
fn from_shebang(src: &str) -> Option<Language> {
    lazy_static! {
        static ref RE: Regex = Regex::new(r"#!(?:/usr/bin/env )?([^ ]+)").unwrap();
    }
    if let Some(first_line) = src.lines().next() {
        if let Some(cap) = RE.captures(first_line) {
            let interpreter_path = Path::new(&cap[1]);
            if let Some(name) = interpreter_path.file_name() {
                match name.to_string_lossy().borrow() {
                    "ash" | "bash" | "dash" | "ksh" | "mksh" | "pdksh" | "rc" | "sh" | "zsh" => {
                        return Some(Bash)
                    }
                    "tcc" => return Some(C),
                    // "lisp" | "sbc" | "ccl" | "clisp" | "ecl" => return Some(CommonLisp),
                    // "elixir" => return Some(Elixir),
                    // "elvish" => return Some(Elvish),
                    // "escript" => return Some(Erlang),
                    // "hhvm" => return Some(Hack),
                    // "runghc" | "runhaskell" | "runhugs" => return Some(Haskell),
                    "chakra" | "d8" | "gjs" | "js" | "node" | "nodejs" | "qjs" | "rhino" | "v8"
                    | "v8-shell" => return Some(JavaScript),
                    // "ocaml" | "ocamlrun" | "ocamlscript" => return Some(OCaml),
                    // "perl" => return Some(Perl),
                    "python" | "python2" | "python3" => return Some(Python),
                    "Rscript" => return Some(R),
                    "ruby" | "macruby" | "rake" | "jruby" | "rbx" => return Some(Ruby),
                    // "swift" => return Some(Swift),
                    "deno" | "ts-node" => return Some(TypeScript),
                    _ => {}
                }
            }
        }

        // // Hack can use <?hh in files with a .php extension.
        // if first_line.starts_with("<?hh") {
        //     return Some(Hack);
        // }
    }

    None
}

fn from_glob(path: &Path) -> Option<Language> {
    match path.file_name() {
        Some(name) => {
            let name = name.to_string_lossy().into_owned();
            for language in Language::iter() {
                for glob in language_globs(language) {
                    if glob.matches(&name) {
                        return Some(language);
                    }
                }
            }

            None
        }
        None => None,
    }
}

#[cfg(test)]
mod tests {
    use pretty_assertions::assert_eq;

    use super::*;

    #[test]
    fn test_guess_by_extension() {
        let path = Path::new("foo.java");
        assert_eq!(guess(path, "", &[]), Some(Java));
    }

    #[test]
    fn test_guess_by_whole_name() {
        let path = Path::new("foo/.bashrc");
        assert_eq!(guess(path, "", &[]), Some(Bash));
    }

    #[test]
    fn test_guess_by_shebang() {
        let path = Path::new("foo");
        assert_eq!(guess(path, "#!/bin/bash", &[]), Some(Bash));
    }

    #[test]
    fn test_guess_by_env_shebang() {
        let path = Path::new("foo");
        assert_eq!(guess(path, "#!/usr/bin/env python", &[]), Some(Python));
    }

    // #[test]
    // fn test_guess_by_emacs_mode() {
    //     let path = Path::new("foo");
    //     assert_eq!(
    //         guess(path, "; -*- mode: Lisp; eval: (auto-fill-mode 1); -*-", &[]),
    //         Some(CommonLisp)
    //     );
    // }

    // #[test]
    // fn test_guess_by_emacs_mode_second_line() {
    //     let path = Path::new("foo");
    //     assert_eq!(
    //         guess(path, "#!/bin/bash\n; -*- mode: Lisp; -*-", &[]),
    //         Some(CommonLisp)
    //     );
    // }

    // #[test]
    // fn test_guess_by_emacs_mode_shorthand() {
    //     let path = Path::new("foo");
    //     assert_eq!(guess(path, "(* -*- tuareg -*- *)", &[]), Some(OCaml));
    // }

    #[test]
    fn test_guess_by_emacs_mode_shorthand_no_spaces() {
        let path = Path::new("foo");
        assert_eq!(guess(path, "# -*-python-*-", &[]), Some(Python));
    }

    #[test]
    fn test_guess_unknown() {
        let path = Path::new("jfkdlsjfkdsljfkdsljf");
        assert_eq!(guess(path, "", &[]), None);
    }

    #[test]
    fn test_guess_override() {
        let path = Path::new("foo.el");
        assert_eq!(
            guess(
                path,
                "",
                &[(
                    LanguageOverride::Language(Css),
                    vec![glob::Pattern::new("*.el").unwrap()],
                )]
            ),
            Some(Css)
        );
    }
}<|MERGE_RESOLUTION|>--- conflicted
+++ resolved
@@ -17,13 +17,8 @@
 /// Languages supported by difftastic. Each language here has a
 /// corresponding tree-sitter parser.
 #[derive(Debug, Clone, Copy, PartialEq, Eq, EnumIter)]
-<<<<<<< HEAD
-pub enum Language {
+pub(crate) enum Language {
     // Ada,
-=======
-pub(crate) enum Language {
-    Ada,
->>>>>>> a8d62535
     Bash,
     C,
     CPlusPlus,
@@ -69,12 +64,8 @@
     Ruby,
     Rust,
     Scala,
-<<<<<<< HEAD
+    Scss,
     // Solidity,
-=======
-    Scss,
-    Solidity,
->>>>>>> a8d62535
     Sql,
     // Swift,
     Toml,
@@ -159,12 +150,8 @@
         Ruby => "Ruby",
         Rust => "Rust",
         Scala => "Scala",
-<<<<<<< HEAD
+        Scss => "Scss",
         // Solidity => "Solidity",
-=======
-        Scss => "Scss",
-        Solidity => "Solidity",
->>>>>>> a8d62535
         Sql => "SQL",
         // Swift => "Swift",
         Toml => "TOML",
@@ -346,12 +333,8 @@
         ],
         Rust => &["*.rs"],
         Scala => &["*.scala", "*.sbt", "*.sc"],
-<<<<<<< HEAD
+        Scss => &["*.scss"],
         // Solidity => &["*.sol"],
-=======
-        Scss => &["*.scss"],
-        Solidity => &["*.sol"],
->>>>>>> a8d62535
         Sql => &["*.sql", "*.pgsql"],
         // Swift => &["*.swift"],
         Toml => &[
