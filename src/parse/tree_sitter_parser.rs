--- conflicted
+++ resolved
@@ -107,11 +107,8 @@
     fn tree_sitter_ruby() -> ts::Language;
     fn tree_sitter_rust() -> ts::Language;
     fn tree_sitter_scala() -> ts::Language;
-<<<<<<< HEAD
+    fn tree_sitter_scheme() -> ts::Language;
     fn tree_sitter_smali() -> ts::Language;
-=======
-    fn tree_sitter_scheme() -> ts::Language;
->>>>>>> 67ada1cc
     fn tree_sitter_scss() -> ts::Language;
     fn tree_sitter_solidity() -> ts::Language;
     fn tree_sitter_sql() -> ts::Language;
