[
  {
    "type": "_compound_statement",
    "named": true,
    "subtypes": [
      {
        "type": "class_definition",
        "named": true
      },
      {
        "type": "decorated_definition",
        "named": true
      },
      {
        "type": "for_statement",
        "named": true
      },
      {
        "type": "function_definition",
        "named": true
      },
      {
        "type": "if_statement",
        "named": true
      },
      {
        "type": "match_statement",
        "named": true
      },
      {
        "type": "try_statement",
        "named": true
      },
      {
        "type": "while_statement",
        "named": true
      },
      {
        "type": "with_statement",
        "named": true
      }
    ]
  },
  {
    "type": "_simple_statement",
    "named": true,
    "subtypes": [
      {
        "type": "assert_statement",
        "named": true
      },
      {
        "type": "break_statement",
        "named": true
      },
      {
        "type": "continue_statement",
        "named": true
      },
      {
        "type": "delete_statement",
        "named": true
      },
      {
        "type": "exec_statement",
        "named": true
      },
      {
        "type": "expression_statement",
        "named": true
      },
      {
        "type": "future_import_statement",
        "named": true
      },
      {
        "type": "global_statement",
        "named": true
      },
      {
        "type": "import_from_statement",
        "named": true
      },
      {
        "type": "import_statement",
        "named": true
      },
      {
        "type": "nonlocal_statement",
        "named": true
      },
      {
        "type": "pass_statement",
        "named": true
      },
      {
        "type": "print_statement",
        "named": true
      },
      {
        "type": "raise_statement",
        "named": true
      },
      {
        "type": "return_statement",
        "named": true
      }
    ]
  },
  {
    "type": "expression",
    "named": true,
    "subtypes": [
      {
        "type": "as_pattern",
        "named": true
      },
      {
        "type": "await",
        "named": true
      },
      {
        "type": "boolean_operator",
        "named": true
      },
      {
        "type": "comparison_operator",
        "named": true
      },
      {
        "type": "conditional_expression",
        "named": true
      },
      {
        "type": "lambda",
        "named": true
      },
      {
        "type": "named_expression",
        "named": true
      },
      {
        "type": "not_operator",
        "named": true
      },
      {
        "type": "primary_expression",
        "named": true
      }
    ]
  },
  {
    "type": "parameter",
    "named": true,
    "subtypes": [
      {
        "type": "default_parameter",
        "named": true
      },
      {
        "type": "dictionary_splat_pattern",
        "named": true
      },
      {
        "type": "identifier",
        "named": true
      },
      {
        "type": "keyword_separator",
        "named": true
      },
      {
        "type": "list_splat_pattern",
        "named": true
      },
      {
        "type": "positional_separator",
        "named": true
      },
      {
        "type": "tuple_pattern",
        "named": true
      },
      {
        "type": "typed_default_parameter",
        "named": true
      },
      {
        "type": "typed_parameter",
        "named": true
      }
    ]
  },
  {
    "type": "pattern",
    "named": true,
    "subtypes": [
      {
        "type": "attribute",
        "named": true
      },
      {
        "type": "identifier",
        "named": true
      },
      {
        "type": "list_pattern",
        "named": true
      },
      {
        "type": "list_splat_pattern",
        "named": true
      },
      {
        "type": "subscript",
        "named": true
      },
      {
        "type": "tuple_pattern",
        "named": true
      }
    ]
  },
  {
    "type": "primary_expression",
    "named": true,
    "subtypes": [
      {
        "type": "attribute",
        "named": true
      },
      {
        "type": "binary_operator",
        "named": true
      },
      {
        "type": "call",
        "named": true
      },
      {
        "type": "concatenated_string",
        "named": true
      },
      {
        "type": "dictionary",
        "named": true
      },
      {
        "type": "dictionary_comprehension",
        "named": true
      },
      {
        "type": "ellipsis",
        "named": true
      },
      {
        "type": "false",
        "named": true
      },
      {
        "type": "float",
        "named": true
      },
      {
        "type": "generator_expression",
        "named": true
      },
      {
        "type": "identifier",
        "named": true
      },
      {
        "type": "integer",
        "named": true
      },
      {
        "type": "list",
        "named": true
      },
      {
        "type": "list_comprehension",
        "named": true
      },
      {
        "type": "none",
        "named": true
      },
      {
        "type": "parenthesized_expression",
        "named": true
      },
      {
        "type": "set",
        "named": true
      },
      {
        "type": "set_comprehension",
        "named": true
      },
      {
        "type": "string",
        "named": true
      },
      {
        "type": "subscript",
        "named": true
      },
      {
        "type": "true",
        "named": true
      },
      {
        "type": "tuple",
        "named": true
      },
      {
        "type": "unary_operator",
        "named": true
      }
    ]
  },
  {
    "type": "aliased_import",
    "named": true,
    "fields": {
      "alias": {
        "multiple": false,
        "required": true,
        "types": [
          {
            "type": "identifier",
            "named": true
          }
        ]
      },
      "name": {
        "multiple": false,
        "required": true,
        "types": [
          {
            "type": "dotted_name",
            "named": true
          }
        ]
      }
    }
  },
  {
    "type": "argument_list",
    "named": true,
    "fields": {},
    "children": {
      "multiple": true,
      "required": false,
      "types": [
        {
          "type": "dictionary_splat",
          "named": true
        },
        {
          "type": "expression",
          "named": true
        },
        {
          "type": "keyword_argument",
          "named": true
        },
        {
          "type": "list_splat",
          "named": true
        },
        {
          "type": "parenthesized_expression",
          "named": true
        }
      ]
    }
  },
  {
    "type": "as_pattern",
    "named": true,
    "fields": {
      "alias": {
        "multiple": false,
        "required": true,
        "types": [
          {
            "type": "as_pattern_target",
            "named": true
          }
        ]
      }
    },
    "children": {
      "multiple": false,
      "required": true,
      "types": [
        {
          "type": "expression",
          "named": true
        }
      ]
    }
  },
  {
    "type": "assert_statement",
    "named": true,
    "fields": {},
    "children": {
      "multiple": true,
      "required": true,
      "types": [
        {
          "type": "expression",
          "named": true
        }
      ]
    }
  },
  {
    "type": "assignment",
    "named": true,
    "fields": {
      "left": {
        "multiple": false,
        "required": true,
        "types": [
          {
            "type": "pattern",
            "named": true
          },
          {
            "type": "pattern_list",
            "named": true
          }
        ]
      },
      "right": {
        "multiple": false,
        "required": false,
        "types": [
          {
            "type": "assignment",
            "named": true
          },
          {
            "type": "augmented_assignment",
            "named": true
          },
          {
            "type": "expression",
            "named": true
          },
          {
            "type": "expression_list",
            "named": true
          },
          {
            "type": "yield",
            "named": true
          }
        ]
      },
      "type": {
        "multiple": false,
        "required": false,
        "types": [
          {
            "type": "type",
            "named": true
          }
        ]
      }
    }
  },
  {
    "type": "attribute",
    "named": true,
    "fields": {
      "attribute": {
        "multiple": false,
        "required": true,
        "types": [
          {
            "type": "identifier",
            "named": true
          }
        ]
      },
      "object": {
        "multiple": false,
        "required": true,
        "types": [
          {
            "type": "primary_expression",
            "named": true
          }
        ]
      }
    }
  },
  {
    "type": "augmented_assignment",
    "named": true,
    "fields": {
      "left": {
        "multiple": false,
        "required": true,
        "types": [
          {
            "type": "pattern",
            "named": true
          },
          {
            "type": "pattern_list",
            "named": true
          }
        ]
      },
      "operator": {
        "multiple": false,
        "required": true,
        "types": [
          {
            "type": "%=",
            "named": false
          },
          {
            "type": "&=",
            "named": false
          },
          {
            "type": "**=",
            "named": false
          },
          {
            "type": "*=",
            "named": false
          },
          {
            "type": "+=",
            "named": false
          },
          {
            "type": "-=",
            "named": false
          },
          {
            "type": "//=",
            "named": false
          },
          {
            "type": "/=",
            "named": false
          },
          {
            "type": "<<=",
            "named": false
          },
          {
            "type": ">>=",
            "named": false
          },
          {
            "type": "@=",
            "named": false
          },
          {
            "type": "^=",
            "named": false
          },
          {
            "type": "|=",
            "named": false
          }
        ]
      },
      "right": {
        "multiple": false,
        "required": true,
        "types": [
          {
            "type": "assignment",
            "named": true
          },
          {
            "type": "augmented_assignment",
            "named": true
          },
          {
            "type": "expression",
            "named": true
          },
          {
            "type": "expression_list",
            "named": true
          },
          {
            "type": "yield",
            "named": true
          }
        ]
      }
    }
  },
  {
    "type": "await",
    "named": true,
    "fields": {},
    "children": {
      "multiple": false,
      "required": true,
      "types": [
        {
          "type": "expression",
          "named": true
        }
      ]
    }
  },
  {
    "type": "binary_operator",
    "named": true,
    "fields": {
      "left": {
        "multiple": false,
        "required": true,
        "types": [
          {
            "type": "primary_expression",
            "named": true
          }
        ]
      },
      "operator": {
        "multiple": false,
        "required": true,
        "types": [
          {
            "type": "%",
            "named": false
          },
          {
            "type": "&",
            "named": false
          },
          {
            "type": "*",
            "named": false
          },
          {
            "type": "**",
            "named": false
          },
          {
            "type": "+",
            "named": false
          },
          {
            "type": "-",
            "named": false
          },
          {
            "type": "/",
            "named": false
          },
          {
            "type": "//",
            "named": false
          },
          {
            "type": "<<",
            "named": false
          },
          {
            "type": ">>",
            "named": false
          },
          {
            "type": "@",
            "named": false
          },
          {
            "type": "^",
            "named": false
          },
          {
            "type": "|",
            "named": false
          }
        ]
      },
      "right": {
        "multiple": false,
        "required": true,
        "types": [
          {
            "type": "primary_expression",
            "named": true
          }
        ]
      }
    }
  },
  {
    "type": "block",
    "named": true,
    "fields": {},
    "children": {
      "multiple": true,
      "required": false,
      "types": [
        {
          "type": "_compound_statement",
          "named": true
        },
        {
          "type": "_simple_statement",
          "named": true
        }
      ]
    }
  },
  {
    "type": "boolean_operator",
    "named": true,
    "fields": {
      "left": {
        "multiple": false,
        "required": true,
        "types": [
          {
            "type": "expression",
            "named": true
          }
        ]
      },
      "operator": {
        "multiple": false,
        "required": true,
        "types": [
          {
            "type": "and",
            "named": false
          },
          {
            "type": "or",
            "named": false
          }
        ]
      },
      "right": {
        "multiple": false,
        "required": true,
        "types": [
          {
            "type": "expression",
            "named": true
          }
        ]
      }
    }
  },
  {
    "type": "break_statement",
    "named": true,
    "fields": {}
  },
  {
    "type": "call",
    "named": true,
    "fields": {
      "arguments": {
        "multiple": false,
        "required": true,
        "types": [
          {
            "type": "argument_list",
            "named": true
          },
          {
            "type": "generator_expression",
            "named": true
          }
        ]
      },
      "function": {
        "multiple": false,
        "required": true,
        "types": [
          {
            "type": "primary_expression",
            "named": true
          }
        ]
      }
    }
  },
  {
    "type": "case_clause",
    "named": true,
    "fields": {
      "consequence": {
        "multiple": false,
        "required": true,
        "types": [
          {
            "type": "block",
            "named": true
          }
        ]
      },
      "guard": {
        "multiple": false,
        "required": false,
        "types": [
          {
            "type": "if_clause",
            "named": true
          }
        ]
      },
      "pattern": {
        "multiple": true,
        "required": true,
        "types": [
          {
            "type": "case_pattern",
            "named": true
          }
        ]
      }
    }
  },
  {
    "type": "case_pattern",
    "named": true,
    "fields": {},
    "children": {
      "multiple": false,
      "required": true,
      "types": [
        {
          "type": "attribute",
          "named": true
        },
        {
          "type": "identifier",
          "named": true
        },
        {
          "type": "subscript",
          "named": true
        }
      ]
    }
  },
  {
    "type": "chevron",
    "named": true,
    "fields": {},
    "children": {
      "multiple": false,
      "required": true,
      "types": [
        {
          "type": "expression",
          "named": true
        }
      ]
    }
  },
  {
    "type": "class_definition",
    "named": true,
    "fields": {
      "body": {
        "multiple": false,
        "required": true,
        "types": [
          {
            "type": "block",
            "named": true
          }
        ]
      },
      "name": {
        "multiple": false,
        "required": true,
        "types": [
          {
            "type": "identifier",
            "named": true
          }
        ]
      },
      "superclasses": {
        "multiple": false,
        "required": false,
        "types": [
          {
            "type": "argument_list",
            "named": true
          }
        ]
      }
    }
  },
  {
    "type": "comparison_operator",
    "named": true,
    "fields": {
      "operators": {
        "multiple": true,
        "required": true,
        "types": [
          {
            "type": "!=",
            "named": false
          },
          {
            "type": "<",
            "named": false
          },
          {
            "type": "<=",
            "named": false
          },
          {
            "type": "<>",
            "named": false
          },
          {
            "type": "==",
            "named": false
          },
          {
            "type": ">",
            "named": false
          },
          {
            "type": ">=",
            "named": false
          },
          {
            "type": "in",
            "named": false
          },
          {
            "type": "is",
            "named": false
          },
          {
            "type": "is not",
            "named": false
          },
          {
            "type": "not in",
            "named": false
          }
        ]
      }
    },
    "children": {
      "multiple": true,
      "required": true,
      "types": [
        {
          "type": "primary_expression",
          "named": true
        }
      ]
    }
  },
  {
    "type": "concatenated_string",
    "named": true,
    "fields": {},
    "children": {
      "multiple": true,
      "required": true,
      "types": [
        {
          "type": "string",
          "named": true
        }
      ]
    }
  },
  {
    "type": "conditional_expression",
    "named": true,
    "fields": {},
    "children": {
      "multiple": true,
      "required": true,
      "types": [
        {
          "type": "expression",
          "named": true
        }
      ]
    }
  },
  {
    "type": "continue_statement",
    "named": true,
    "fields": {}
  },
  {
    "type": "decorated_definition",
    "named": true,
    "fields": {
      "definition": {
        "multiple": false,
        "required": true,
        "types": [
          {
            "type": "class_definition",
            "named": true
          },
          {
            "type": "function_definition",
            "named": true
          }
        ]
      }
    },
    "children": {
      "multiple": true,
      "required": true,
      "types": [
        {
          "type": "decorator",
          "named": true
        }
      ]
    }
  },
  {
    "type": "decorator",
    "named": true,
    "fields": {},
    "children": {
      "multiple": false,
      "required": true,
      "types": [
        {
          "type": "expression",
          "named": true
        }
      ]
    }
  },
  {
    "type": "default_parameter",
    "named": true,
    "fields": {
      "name": {
        "multiple": false,
        "required": true,
        "types": [
          {
            "type": "identifier",
            "named": true
          }
        ]
      },
      "value": {
        "multiple": false,
        "required": true,
        "types": [
          {
            "type": "expression",
            "named": true
          }
        ]
      }
    }
  },
  {
    "type": "delete_statement",
    "named": true,
    "fields": {},
    "children": {
      "multiple": false,
      "required": true,
      "types": [
        {
          "type": "expression",
          "named": true
        },
        {
          "type": "expression_list",
          "named": true
        }
      ]
    }
  },
  {
    "type": "dictionary",
    "named": true,
    "fields": {},
    "children": {
      "multiple": true,
      "required": false,
      "types": [
        {
          "type": "dictionary_splat",
          "named": true
        },
        {
          "type": "pair",
          "named": true
        }
      ]
    }
  },
  {
    "type": "dictionary_comprehension",
    "named": true,
    "fields": {
      "body": {
        "multiple": false,
        "required": true,
        "types": [
          {
            "type": "pair",
            "named": true
          }
        ]
      }
    },
    "children": {
      "multiple": true,
      "required": true,
      "types": [
        {
          "type": "for_in_clause",
          "named": true
        },
        {
          "type": "if_clause",
          "named": true
        }
      ]
    }
  },
  {
    "type": "dictionary_splat",
    "named": true,
    "fields": {},
    "children": {
      "multiple": false,
      "required": true,
      "types": [
        {
          "type": "expression",
          "named": true
        }
      ]
    }
  },
  {
    "type": "dictionary_splat_pattern",
    "named": true,
    "fields": {},
    "children": {
      "multiple": false,
      "required": true,
      "types": [
        {
          "type": "attribute",
          "named": true
        },
        {
          "type": "identifier",
          "named": true
        },
        {
          "type": "subscript",
          "named": true
        }
      ]
    }
  },
  {
    "type": "dotted_name",
    "named": true,
    "fields": {},
    "children": {
      "multiple": true,
      "required": true,
      "types": [
        {
          "type": "identifier",
          "named": true
        }
      ]
    }
  },
  {
    "type": "elif_clause",
    "named": true,
    "fields": {
      "condition": {
        "multiple": false,
        "required": true,
        "types": [
          {
            "type": "expression",
            "named": true
          }
        ]
      },
      "consequence": {
        "multiple": false,
        "required": true,
        "types": [
          {
            "type": "block",
            "named": true
          }
        ]
      }
    }
  },
  {
    "type": "else_clause",
    "named": true,
    "fields": {
      "body": {
        "multiple": false,
        "required": true,
        "types": [
          {
            "type": "block",
            "named": true
          }
        ]
      }
    }
  },
  {
    "type": "except_clause",
    "named": true,
    "fields": {},
    "children": {
      "multiple": true,
      "required": true,
      "types": [
        {
          "type": "block",
          "named": true
        },
        {
          "type": "expression",
          "named": true
        }
      ]
    }
  },
  {
    "type": "except_group_clause",
    "named": true,
    "fields": {},
    "children": {
      "multiple": true,
      "required": true,
      "types": [
        {
          "type": "block",
          "named": true
        },
        {
          "type": "expression",
          "named": true
        }
      ]
    }
  },
  {
    "type": "exec_statement",
    "named": true,
    "fields": {
      "code": {
        "multiple": false,
        "required": true,
        "types": [
          {
            "type": "string",
            "named": true
          }
        ]
      }
    },
    "children": {
      "multiple": true,
      "required": false,
      "types": [
        {
          "type": "expression",
          "named": true
        }
      ]
    }
  },
  {
    "type": "expression_list",
    "named": true,
    "fields": {},
    "children": {
      "multiple": true,
      "required": true,
      "types": [
        {
          "type": "expression",
          "named": true
        }
      ]
    }
  },
  {
    "type": "expression_statement",
    "named": true,
    "fields": {},
    "children": {
      "multiple": true,
      "required": true,
      "types": [
        {
          "type": "assignment",
          "named": true
        },
        {
          "type": "augmented_assignment",
          "named": true
        },
        {
          "type": "expression",
          "named": true
        },
        {
          "type": "yield",
          "named": true
        }
      ]
    }
  },
  {
    "type": "finally_clause",
    "named": true,
    "fields": {},
    "children": {
      "multiple": false,
      "required": true,
      "types": [
        {
          "type": "block",
          "named": true
        }
      ]
    }
  },
  {
    "type": "for_in_clause",
    "named": true,
    "fields": {
      "left": {
        "multiple": false,
        "required": true,
        "types": [
          {
            "type": "pattern",
            "named": true
          },
          {
            "type": "pattern_list",
            "named": true
          }
        ]
      },
      "right": {
        "multiple": true,
        "required": true,
        "types": [
          {
            "type": ",",
            "named": false
          },
          {
            "type": "expression",
            "named": true
          }
        ]
      }
    }
  },
  {
    "type": "for_statement",
    "named": true,
    "fields": {
      "alternative": {
        "multiple": false,
        "required": false,
        "types": [
          {
            "type": "else_clause",
            "named": true
          }
        ]
      },
      "body": {
        "multiple": false,
        "required": true,
        "types": [
          {
            "type": "block",
            "named": true
          }
        ]
      },
      "left": {
        "multiple": false,
        "required": true,
        "types": [
          {
            "type": "pattern",
            "named": true
          },
          {
            "type": "pattern_list",
            "named": true
          }
        ]
      },
      "right": {
        "multiple": false,
        "required": true,
        "types": [
          {
            "type": "expression",
            "named": true
          },
          {
            "type": "expression_list",
            "named": true
          }
        ]
      }
    }
  },
  {
    "type": "format_expression",
    "named": true,
    "fields": {},
    "children": {
      "multiple": true,
      "required": true,
      "types": [
        {
          "type": "expression",
          "named": true
        },
        {
          "type": "expression_list",
          "named": true
        },
        {
          "type": "format_specifier",
          "named": true
        },
        {
          "type": "type_conversion",
          "named": true
        },
        {
          "type": "yield",
          "named": true
        }
      ]
    }
  },
  {
    "type": "format_specifier",
    "named": true,
    "fields": {},
    "children": {
      "multiple": true,
      "required": false,
      "types": [
        {
          "type": "format_expression",
          "named": true
        }
      ]
    }
  },
  {
    "type": "function_definition",
    "named": true,
    "fields": {
      "body": {
        "multiple": false,
        "required": true,
        "types": [
          {
            "type": "block",
            "named": true
          }
        ]
      },
      "name": {
        "multiple": false,
        "required": true,
        "types": [
          {
            "type": "identifier",
            "named": true
          }
        ]
      },
      "parameters": {
        "multiple": false,
        "required": true,
        "types": [
          {
            "type": "parameters",
            "named": true
          }
        ]
      },
      "return_type": {
        "multiple": false,
        "required": false,
        "types": [
          {
            "type": "type",
            "named": true
          }
        ]
      }
    }
  },
  {
    "type": "future_import_statement",
    "named": true,
    "fields": {
      "name": {
        "multiple": true,
        "required": true,
        "types": [
          {
            "type": "aliased_import",
            "named": true
          },
          {
            "type": "dotted_name",
            "named": true
          }
        ]
      }
    }
  },
  {
    "type": "generator_expression",
    "named": true,
    "fields": {
      "body": {
        "multiple": false,
        "required": true,
        "types": [
          {
            "type": "expression",
            "named": true
          }
        ]
      }
    },
    "children": {
      "multiple": true,
      "required": true,
      "types": [
        {
          "type": "for_in_clause",
          "named": true
        },
        {
          "type": "if_clause",
          "named": true
        }
      ]
    }
  },
  {
    "type": "global_statement",
    "named": true,
    "fields": {},
    "children": {
      "multiple": true,
      "required": true,
      "types": [
        {
          "type": "identifier",
          "named": true
        }
      ]
    }
  },
  {
    "type": "if_clause",
    "named": true,
    "fields": {},
    "children": {
      "multiple": false,
      "required": true,
      "types": [
        {
          "type": "expression",
          "named": true
        }
      ]
    }
  },
  {
    "type": "if_statement",
    "named": true,
    "fields": {
      "alternative": {
        "multiple": true,
        "required": false,
        "types": [
          {
            "type": "elif_clause",
            "named": true
          },
          {
            "type": "else_clause",
            "named": true
          }
        ]
      },
      "condition": {
        "multiple": false,
        "required": true,
        "types": [
          {
            "type": "expression",
            "named": true
          }
        ]
      },
      "consequence": {
        "multiple": false,
        "required": true,
        "types": [
          {
            "type": "block",
            "named": true
          }
        ]
      }
    }
  },
  {
    "type": "import_from_statement",
    "named": true,
    "fields": {
      "module_name": {
        "multiple": false,
        "required": true,
        "types": [
          {
            "type": "dotted_name",
            "named": true
          },
          {
            "type": "relative_import",
            "named": true
          }
        ]
      },
      "name": {
        "multiple": true,
        "required": false,
        "types": [
          {
            "type": "aliased_import",
            "named": true
          },
          {
            "type": "dotted_name",
            "named": true
          }
        ]
      }
    },
    "children": {
      "multiple": false,
      "required": false,
      "types": [
        {
          "type": "wildcard_import",
          "named": true
        }
      ]
    }
  },
  {
    "type": "import_prefix",
    "named": true,
    "fields": {}
  },
  {
    "type": "import_statement",
    "named": true,
    "fields": {
      "name": {
        "multiple": true,
        "required": true,
        "types": [
          {
            "type": "aliased_import",
            "named": true
          },
          {
            "type": "dotted_name",
            "named": true
          }
        ]
      }
    }
  },
  {
    "type": "interpolation",
    "named": true,
<<<<<<< HEAD
    "fields": {
      "expression": {
        "multiple": false,
        "required": true,
        "types": [
          {
            "type": "expression",
            "named": true
          }
        ]
      },
      "format_specifier": {
        "multiple": false,
        "required": false,
        "types": [
          {
            "type": "format_specifier",
            "named": true
          }
        ]
      },
      "type_conversion": {
        "multiple": false,
        "required": false,
        "types": [
          {
            "type": "type_conversion",
            "named": true
          }
        ]
      }
=======
    "fields": {},
    "children": {
      "multiple": true,
      "required": true,
      "types": [
        {
          "type": "expression",
          "named": true
        },
        {
          "type": "expression_list",
          "named": true
        },
        {
          "type": "format_specifier",
          "named": true
        },
        {
          "type": "type_conversion",
          "named": true
        },
        {
          "type": "yield",
          "named": true
        }
      ]
>>>>>>> 82f412fe
    }
  },
  {
    "type": "keyword_argument",
    "named": true,
    "fields": {
      "name": {
        "multiple": false,
        "required": true,
        "types": [
          {
            "type": "identifier",
            "named": true
          }
        ]
      },
      "value": {
        "multiple": false,
        "required": true,
        "types": [
          {
            "type": "expression",
            "named": true
          }
        ]
      }
    }
  },
  {
    "type": "keyword_separator",
    "named": true,
    "fields": {}
  },
  {
    "type": "lambda",
    "named": true,
    "fields": {
      "body": {
        "multiple": false,
        "required": true,
        "types": [
          {
            "type": "expression",
            "named": true
          }
        ]
      },
      "parameters": {
        "multiple": false,
        "required": false,
        "types": [
          {
            "type": "lambda_parameters",
            "named": true
          }
        ]
      }
    }
  },
  {
    "type": "lambda_parameters",
    "named": true,
    "fields": {},
    "children": {
      "multiple": true,
      "required": true,
      "types": [
        {
          "type": "parameter",
          "named": true
        }
      ]
    }
  },
  {
    "type": "list",
    "named": true,
    "fields": {},
    "children": {
      "multiple": true,
      "required": false,
      "types": [
        {
          "type": "expression",
          "named": true
        },
        {
          "type": "list_splat",
          "named": true
        },
        {
          "type": "parenthesized_list_splat",
          "named": true
        },
        {
          "type": "yield",
          "named": true
        }
      ]
    }
  },
  {
    "type": "list_comprehension",
    "named": true,
    "fields": {
      "body": {
        "multiple": false,
        "required": true,
        "types": [
          {
            "type": "expression",
            "named": true
          }
        ]
      }
    },
    "children": {
      "multiple": true,
      "required": true,
      "types": [
        {
          "type": "for_in_clause",
          "named": true
        },
        {
          "type": "if_clause",
          "named": true
        }
      ]
    }
  },
  {
    "type": "list_pattern",
    "named": true,
    "fields": {},
    "children": {
      "multiple": true,
      "required": false,
      "types": [
        {
          "type": "pattern",
          "named": true
        }
      ]
    }
  },
  {
    "type": "list_splat",
    "named": true,
    "fields": {},
    "children": {
      "multiple": false,
      "required": true,
      "types": [
        {
          "type": "expression",
          "named": true
        }
      ]
    }
  },
  {
    "type": "list_splat_pattern",
    "named": true,
    "fields": {},
    "children": {
      "multiple": false,
      "required": true,
      "types": [
        {
          "type": "attribute",
          "named": true
        },
        {
          "type": "identifier",
          "named": true
        },
        {
          "type": "subscript",
          "named": true
        }
      ]
    }
  },
  {
    "type": "match_statement",
    "named": true,
    "fields": {
      "alternative": {
        "multiple": true,
        "required": false,
        "types": [
          {
            "type": "case_clause",
            "named": true
          }
        ]
      },
      "subject": {
        "multiple": true,
        "required": true,
        "types": [
          {
            "type": "expression",
            "named": true
          }
        ]
      }
    }
  },
  {
    "type": "module",
    "named": true,
    "fields": {},
    "children": {
      "multiple": true,
      "required": false,
      "types": [
        {
          "type": "_compound_statement",
          "named": true
        },
        {
          "type": "_simple_statement",
          "named": true
        }
      ]
    }
  },
  {
    "type": "named_expression",
    "named": true,
    "fields": {
      "name": {
        "multiple": false,
        "required": true,
        "types": [
          {
            "type": "identifier",
            "named": true
          }
        ]
      },
      "value": {
        "multiple": false,
        "required": true,
        "types": [
          {
            "type": "expression",
            "named": true
          }
        ]
      }
    }
  },
  {
    "type": "nonlocal_statement",
    "named": true,
    "fields": {},
    "children": {
      "multiple": true,
      "required": true,
      "types": [
        {
          "type": "identifier",
          "named": true
        }
      ]
    }
  },
  {
    "type": "not_operator",
    "named": true,
    "fields": {
      "argument": {
        "multiple": false,
        "required": true,
        "types": [
          {
            "type": "expression",
            "named": true
          }
        ]
      }
    }
  },
  {
    "type": "pair",
    "named": true,
    "fields": {
      "key": {
        "multiple": false,
        "required": true,
        "types": [
          {
            "type": "expression",
            "named": true
          }
        ]
      },
      "value": {
        "multiple": false,
        "required": true,
        "types": [
          {
            "type": "expression",
            "named": true
          }
        ]
      }
    }
  },
  {
    "type": "parameters",
    "named": true,
    "fields": {},
    "children": {
      "multiple": true,
      "required": false,
      "types": [
        {
          "type": "parameter",
          "named": true
        }
      ]
    }
  },
  {
    "type": "parenthesized_expression",
    "named": true,
    "fields": {},
    "children": {
      "multiple": false,
      "required": true,
      "types": [
        {
          "type": "expression",
          "named": true
        },
        {
          "type": "list_splat",
          "named": true
        },
        {
          "type": "parenthesized_expression",
          "named": true
        },
        {
          "type": "yield",
          "named": true
        }
      ]
    }
  },
  {
    "type": "parenthesized_list_splat",
    "named": true,
    "fields": {},
    "children": {
      "multiple": false,
      "required": true,
      "types": [
        {
          "type": "list_splat",
          "named": true
        },
        {
          "type": "parenthesized_expression",
          "named": true
        }
      ]
    }
  },
  {
    "type": "pass_statement",
    "named": true,
    "fields": {}
  },
  {
    "type": "pattern_list",
    "named": true,
    "fields": {},
    "children": {
      "multiple": true,
      "required": true,
      "types": [
        {
          "type": "pattern",
          "named": true
        }
      ]
    }
  },
  {
    "type": "positional_separator",
    "named": true,
    "fields": {}
  },
  {
    "type": "print_statement",
    "named": true,
    "fields": {
      "argument": {
        "multiple": true,
        "required": false,
        "types": [
          {
            "type": "expression",
            "named": true
          }
        ]
      }
    },
    "children": {
      "multiple": false,
      "required": false,
      "types": [
        {
          "type": "chevron",
          "named": true
        }
      ]
    }
  },
  {
    "type": "raise_statement",
    "named": true,
    "fields": {
      "cause": {
        "multiple": false,
        "required": false,
        "types": [
          {
            "type": "expression",
            "named": true
          }
        ]
      }
    },
    "children": {
      "multiple": false,
      "required": false,
      "types": [
        {
          "type": "expression",
          "named": true
        },
        {
          "type": "expression_list",
          "named": true
        }
      ]
    }
  },
  {
    "type": "relative_import",
    "named": true,
    "fields": {},
    "children": {
      "multiple": true,
      "required": true,
      "types": [
        {
          "type": "dotted_name",
          "named": true
        },
        {
          "type": "import_prefix",
          "named": true
        }
      ]
    }
  },
  {
    "type": "return_statement",
    "named": true,
    "fields": {},
    "children": {
      "multiple": false,
      "required": false,
      "types": [
        {
          "type": "expression",
          "named": true
        },
        {
          "type": "expression_list",
          "named": true
        }
      ]
    }
  },
  {
    "type": "set",
    "named": true,
    "fields": {},
    "children": {
      "multiple": true,
      "required": true,
      "types": [
        {
          "type": "expression",
          "named": true
        },
        {
          "type": "list_splat",
          "named": true
        },
        {
          "type": "parenthesized_list_splat",
          "named": true
        },
        {
          "type": "yield",
          "named": true
        }
      ]
    }
  },
  {
    "type": "set_comprehension",
    "named": true,
    "fields": {
      "body": {
        "multiple": false,
        "required": true,
        "types": [
          {
            "type": "expression",
            "named": true
          }
        ]
      }
    },
    "children": {
      "multiple": true,
      "required": true,
      "types": [
        {
          "type": "for_in_clause",
          "named": true
        },
        {
          "type": "if_clause",
          "named": true
        }
      ]
    }
  },
  {
    "type": "slice",
    "named": true,
    "fields": {},
    "children": {
      "multiple": true,
      "required": false,
      "types": [
        {
          "type": "expression",
          "named": true
        }
      ]
    }
  },
  {
    "type": "string",
    "named": true,
    "fields": {
      "interpolation": {
        "multiple": true,
        "required": false,
        "types": [
          {
            "type": "interpolation",
            "named": true
          }
        ]
      },
      "prefix": {
        "multiple": false,
        "required": true,
        "types": [
          {
            "type": "\"",
            "named": false
          }
        ]
      },
      "string_content": {
        "multiple": true,
        "required": false,
        "types": [
          {
            "type": "string_content",
            "named": true
          }
        ]
      },
      "suffix": {
        "multiple": false,
        "required": true,
        "types": [
          {
            "type": "\"",
            "named": false
          }
        ]
      }
    }
  },
  {
    "type": "string_content",
    "named": true,
    "fields": {},
    "children": {
      "multiple": true,
      "required": false,
      "types": [
        {
          "type": "escape_sequence",
          "named": true
        }
      ]
    }
  },
  {
    "type": "subscript",
    "named": true,
    "fields": {
      "subscript": {
        "multiple": true,
        "required": true,
        "types": [
          {
            "type": "expression",
            "named": true
          },
          {
            "type": "slice",
            "named": true
          }
        ]
      },
      "value": {
        "multiple": false,
        "required": true,
        "types": [
          {
            "type": "primary_expression",
            "named": true
          }
        ]
      }
    }
  },
  {
    "type": "try_statement",
    "named": true,
    "fields": {
      "body": {
        "multiple": false,
        "required": true,
        "types": [
          {
            "type": "block",
            "named": true
          }
        ]
      }
    },
    "children": {
      "multiple": true,
      "required": true,
      "types": [
        {
          "type": "else_clause",
          "named": true
        },
        {
          "type": "except_clause",
          "named": true
        },
        {
          "type": "except_group_clause",
          "named": true
        },
        {
          "type": "finally_clause",
          "named": true
        }
      ]
    }
  },
  {
    "type": "tuple",
    "named": true,
    "fields": {},
    "children": {
      "multiple": true,
      "required": false,
      "types": [
        {
          "type": "expression",
          "named": true
        },
        {
          "type": "list_splat",
          "named": true
        },
        {
          "type": "parenthesized_list_splat",
          "named": true
        },
        {
          "type": "yield",
          "named": true
        }
      ]
    }
  },
  {
    "type": "tuple_pattern",
    "named": true,
    "fields": {},
    "children": {
      "multiple": true,
      "required": false,
      "types": [
        {
          "type": "pattern",
          "named": true
        }
      ]
    }
  },
  {
    "type": "type",
    "named": true,
    "fields": {},
    "children": {
      "multiple": false,
      "required": true,
      "types": [
        {
          "type": "expression",
          "named": true
        }
      ]
    }
  },
  {
    "type": "typed_default_parameter",
    "named": true,
    "fields": {
      "name": {
        "multiple": false,
        "required": true,
        "types": [
          {
            "type": "identifier",
            "named": true
          }
        ]
      },
      "type": {
        "multiple": false,
        "required": true,
        "types": [
          {
            "type": "type",
            "named": true
          }
        ]
      },
      "value": {
        "multiple": false,
        "required": true,
        "types": [
          {
            "type": "expression",
            "named": true
          }
        ]
      }
    }
  },
  {
    "type": "typed_parameter",
    "named": true,
    "fields": {
      "type": {
        "multiple": false,
        "required": true,
        "types": [
          {
            "type": "type",
            "named": true
          }
        ]
      }
    },
    "children": {
      "multiple": false,
      "required": true,
      "types": [
        {
          "type": "dictionary_splat_pattern",
          "named": true
        },
        {
          "type": "identifier",
          "named": true
        },
        {
          "type": "list_splat_pattern",
          "named": true
        }
      ]
    }
  },
  {
    "type": "unary_operator",
    "named": true,
    "fields": {
      "argument": {
        "multiple": false,
        "required": true,
        "types": [
          {
            "type": "primary_expression",
            "named": true
          }
        ]
      },
      "operator": {
        "multiple": false,
        "required": true,
        "types": [
          {
            "type": "+",
            "named": false
          },
          {
            "type": "-",
            "named": false
          },
          {
            "type": "~",
            "named": false
          }
        ]
      }
    }
  },
  {
    "type": "while_statement",
    "named": true,
    "fields": {
      "alternative": {
        "multiple": false,
        "required": false,
        "types": [
          {
            "type": "else_clause",
            "named": true
          }
        ]
      },
      "body": {
        "multiple": false,
        "required": true,
        "types": [
          {
            "type": "block",
            "named": true
          }
        ]
      },
      "condition": {
        "multiple": false,
        "required": true,
        "types": [
          {
            "type": "expression",
            "named": true
          }
        ]
      }
    }
  },
  {
    "type": "wildcard_import",
    "named": true,
    "fields": {}
  },
  {
    "type": "with_clause",
    "named": true,
    "fields": {},
    "children": {
      "multiple": true,
      "required": true,
      "types": [
        {
          "type": "with_item",
          "named": true
        }
      ]
    }
  },
  {
    "type": "with_item",
    "named": true,
    "fields": {
      "value": {
        "multiple": false,
        "required": true,
        "types": [
          {
            "type": "expression",
            "named": true
          }
        ]
      }
    }
  },
  {
    "type": "with_statement",
    "named": true,
    "fields": {
      "body": {
        "multiple": false,
        "required": true,
        "types": [
          {
            "type": "block",
            "named": true
          }
        ]
      }
    },
    "children": {
      "multiple": false,
      "required": true,
      "types": [
        {
          "type": "with_clause",
          "named": true
        }
      ]
    }
  },
  {
    "type": "yield",
    "named": true,
    "fields": {},
    "children": {
      "multiple": false,
      "required": false,
      "types": [
        {
          "type": "expression",
          "named": true
        },
        {
          "type": "expression_list",
          "named": true
        }
      ]
    }
  },
  {
    "type": "!=",
    "named": false
  },
  {
    "type": "\"",
    "named": false
  },
  {
    "type": "%",
    "named": false
  },
  {
    "type": "%=",
    "named": false
  },
  {
    "type": "&",
    "named": false
  },
  {
    "type": "&=",
    "named": false
  },
  {
    "type": "(",
    "named": false
  },
  {
    "type": ")",
    "named": false
  },
  {
    "type": "*",
    "named": false
  },
  {
    "type": "**",
    "named": false
  },
  {
    "type": "**=",
    "named": false
  },
  {
    "type": "*=",
    "named": false
  },
  {
    "type": "+",
    "named": false
  },
  {
    "type": "+=",
    "named": false
  },
  {
    "type": ",",
    "named": false
  },
  {
    "type": "-",
    "named": false
  },
  {
    "type": "-=",
    "named": false
  },
  {
    "type": "->",
    "named": false
  },
  {
    "type": ".",
    "named": false
  },
  {
    "type": "/",
    "named": false
  },
  {
    "type": "//",
    "named": false
  },
  {
    "type": "//=",
    "named": false
  },
  {
    "type": "/=",
    "named": false
  },
  {
    "type": ":",
    "named": false
  },
  {
    "type": ":=",
    "named": false
  },
  {
    "type": ";",
    "named": false
  },
  {
    "type": "<",
    "named": false
  },
  {
    "type": "<<",
    "named": false
  },
  {
    "type": "<<=",
    "named": false
  },
  {
    "type": "<=",
    "named": false
  },
  {
    "type": "<>",
    "named": false
  },
  {
    "type": "=",
    "named": false
  },
  {
    "type": "==",
    "named": false
  },
  {
    "type": ">",
    "named": false
  },
  {
    "type": ">=",
    "named": false
  },
  {
    "type": ">>",
    "named": false
  },
  {
    "type": ">>=",
    "named": false
  },
  {
    "type": "@",
    "named": false
  },
  {
    "type": "@=",
    "named": false
  },
  {
    "type": "[",
    "named": false
  },
  {
    "type": "]",
    "named": false
  },
  {
    "type": "^",
    "named": false
  },
  {
    "type": "^=",
    "named": false
  },
  {
    "type": "__future__",
    "named": false
  },
  {
    "type": "and",
    "named": false
  },
  {
    "type": "as",
    "named": false
  },
  {
    "type": "assert",
    "named": false
  },
  {
    "type": "async",
    "named": false
  },
  {
    "type": "await",
    "named": false
  },
  {
    "type": "break",
    "named": false
  },
  {
    "type": "case",
    "named": false
  },
  {
    "type": "class",
    "named": false
  },
  {
    "type": "comment",
    "named": true
  },
  {
    "type": "continue",
    "named": false
  },
  {
    "type": "def",
    "named": false
  },
  {
    "type": "del",
    "named": false
  },
  {
    "type": "elif",
    "named": false
  },
  {
    "type": "ellipsis",
    "named": true
  },
  {
    "type": "else",
    "named": false
  },
  {
    "type": "escape_sequence",
    "named": true
  },
  {
    "type": "except",
    "named": false
  },
  {
    "type": "except*",
    "named": false
  },
  {
    "type": "exec",
    "named": false
  },
  {
    "type": "false",
    "named": true
  },
  {
    "type": "finally",
    "named": false
  },
  {
    "type": "float",
    "named": true
  },
  {
    "type": "for",
    "named": false
  },
  {
    "type": "from",
    "named": false
  },
  {
    "type": "global",
    "named": false
  },
  {
    "type": "identifier",
    "named": true
  },
  {
    "type": "if",
    "named": false
  },
  {
    "type": "import",
    "named": false
  },
  {
    "type": "in",
    "named": false
  },
  {
    "type": "integer",
    "named": true
  },
  {
    "type": "is",
    "named": false
  },
  {
    "type": "is not",
    "named": false
  },
  {
    "type": "lambda",
    "named": false
  },
  {
    "type": "match",
    "named": false
  },
  {
    "type": "none",
    "named": true
  },
  {
    "type": "nonlocal",
    "named": false
  },
  {
    "type": "not",
    "named": false
  },
  {
    "type": "not in",
    "named": false
  },
  {
    "type": "or",
    "named": false
  },
  {
    "type": "pass",
    "named": false
  },
  {
    "type": "print",
    "named": false
  },
  {
    "type": "raise",
    "named": false
  },
  {
    "type": "return",
    "named": false
  },
  {
    "type": "true",
    "named": true
  },
  {
    "type": "try",
    "named": false
  },
  {
    "type": "type_conversion",
    "named": true
  },
  {
    "type": "while",
    "named": false
  },
  {
    "type": "with",
    "named": false
  },
  {
    "type": "yield",
    "named": false
  },
  {
    "type": "{",
    "named": false
  },
  {
    "type": "|",
    "named": false
  },
  {
    "type": "|=",
    "named": false
  },
  {
    "type": "}",
    "named": false
  },
  {
    "type": "~",
    "named": false
  }
]<|MERGE_RESOLUTION|>--- conflicted
+++ resolved
@@ -1453,32 +1453,45 @@
   {
     "type": "format_expression",
     "named": true,
-    "fields": {},
-    "children": {
-      "multiple": true,
-      "required": true,
-      "types": [
-        {
-          "type": "expression",
-          "named": true
-        },
-        {
-          "type": "expression_list",
-          "named": true
-        },
-        {
-          "type": "format_specifier",
-          "named": true
-        },
-        {
-          "type": "type_conversion",
-          "named": true
-        },
-        {
-          "type": "yield",
-          "named": true
-        }
-      ]
+    "fields": {
+      "expression": {
+        "multiple": false,
+        "required": true,
+        "types": [
+          {
+            "type": "expression",
+            "named": true
+          },
+          {
+            "type": "expression_list",
+            "named": true
+          },
+          {
+            "type": "yield",
+            "named": true
+          }
+        ]
+      },
+      "format_specifier": {
+        "multiple": false,
+        "required": false,
+        "types": [
+          {
+            "type": "format_specifier",
+            "named": true
+          }
+        ]
+      },
+      "type_conversion": {
+        "multiple": false,
+        "required": false,
+        "types": [
+          {
+            "type": "type_conversion",
+            "named": true
+          }
+        ]
+      }
     }
   },
   {
@@ -1734,7 +1747,6 @@
   {
     "type": "interpolation",
     "named": true,
-<<<<<<< HEAD
     "fields": {
       "expression": {
         "multiple": false,
@@ -1743,6 +1755,14 @@
           {
             "type": "expression",
             "named": true
+          },
+          {
+            "type": "expression_list",
+            "named": true
+          },
+          {
+            "type": "yield",
+            "named": true
           }
         ]
       },
@@ -1766,34 +1786,6 @@
           }
         ]
       }
-=======
-    "fields": {},
-    "children": {
-      "multiple": true,
-      "required": true,
-      "types": [
-        {
-          "type": "expression",
-          "named": true
-        },
-        {
-          "type": "expression_list",
-          "named": true
-        },
-        {
-          "type": "format_specifier",
-          "named": true
-        },
-        {
-          "type": "type_conversion",
-          "named": true
-        },
-        {
-          "type": "yield",
-          "named": true
-        }
-      ]
->>>>>>> 82f412fe
     }
   },
   {
