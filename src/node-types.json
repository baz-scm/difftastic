[
  {
    "type": "accessor_declaration",
    "named": true,
    "fields": {},
    "children": {
      "multiple": true,
      "required": false,
      "types": [
        {
          "type": "attribute_list",
          "named": true
        },
        {
          "type": "block",
          "named": true
        },
        {
          "type": "modifiers",
          "named": true
        }
      ]
    }
  },
  {
    "type": "add_accessor_declaration",
    "named": true,
    "fields": {},
    "children": {
      "multiple": true,
      "required": true,
      "types": [
        {
          "type": "attribute_list",
          "named": true
        },
        {
          "type": "block",
          "named": true
        }
      ]
    }
  },
  {
    "type": "alias_qualified_name",
    "named": true,
    "fields": {},
    "children": {
      "multiple": true,
      "required": true,
      "types": [
        {
          "type": "generic_name",
          "named": true
        },
        {
          "type": "identifier_name",
          "named": true
        }
      ]
    }
  },
  {
    "type": "argument_list",
    "named": true,
    "fields": {},
    "children": {
      "multiple": true,
      "required": false,
      "types": [
        {
          "type": "assignment_expression",
          "named": true
        },
        {
          "type": "binary_expression",
          "named": true
        },
        {
          "type": "boolean_literal",
          "named": true
        },
        {
          "type": "call_expression",
          "named": true
        },
        {
          "type": "character_literal",
          "named": true
        },
        {
          "type": "identifier_name",
          "named": true
        },
        {
          "type": "integer_literal",
          "named": true
        },
        {
          "type": "null_literal",
          "named": true
        },
        {
          "type": "object_creation_expression",
          "named": true
        },
        {
          "type": "parenthesized_expression",
          "named": true
        },
        {
          "type": "postfix_expression",
          "named": true
        },
        {
          "type": "qualified_name",
          "named": true
        },
        {
          "type": "real_literal",
          "named": true
        },
        {
          "type": "string_literal",
          "named": true
        },
        {
          "type": "ternary_expression",
          "named": true
        },
        {
          "type": "unary_expression",
          "named": true
        },
        {
          "type": "verbatim_string_literal",
          "named": true
        }
      ]
    }
  },
  {
    "type": "array_initalizer",
    "named": true,
    "fields": {},
    "children": {
      "multiple": true,
      "required": true,
      "types": [
        {
          "type": "array_initalizer",
          "named": true
        },
        {
          "type": "assignment_expression",
          "named": true
        },
        {
          "type": "binary_expression",
          "named": true
        },
        {
          "type": "boolean_literal",
          "named": true
        },
        {
          "type": "call_expression",
          "named": true
        },
        {
          "type": "character_literal",
          "named": true
        },
        {
          "type": "identifier_name",
          "named": true
        },
        {
          "type": "integer_literal",
          "named": true
        },
        {
          "type": "null_literal",
          "named": true
        },
        {
          "type": "object_creation_expression",
          "named": true
        },
        {
          "type": "parenthesized_expression",
          "named": true
        },
        {
          "type": "postfix_expression",
          "named": true
        },
        {
          "type": "qualified_name",
          "named": true
        },
        {
          "type": "real_literal",
          "named": true
        },
        {
          "type": "string_literal",
          "named": true
        },
        {
          "type": "ternary_expression",
          "named": true
        },
        {
          "type": "unary_expression",
          "named": true
        },
        {
          "type": "verbatim_string_literal",
          "named": true
        }
      ]
    }
  },
  {
    "type": "array_type",
    "named": true,
    "fields": {},
    "children": {
      "multiple": true,
      "required": true,
      "types": [
        {
          "type": "generic_name",
          "named": true
        },
        {
          "type": "identifier_name",
          "named": true
        },
        {
          "type": "predefined_type",
          "named": true
        },
        {
          "type": "qualified_name",
          "named": true
        },
        {
          "type": "rank_specifier",
          "named": true
        }
      ]
    }
  },
  {
    "type": "assignment_expression",
    "named": true,
    "fields": {},
    "children": {
      "multiple": true,
      "required": true,
      "types": [
        {
          "type": "assignment_expression",
          "named": true
        },
        {
          "type": "assignment_operator",
          "named": true
        },
        {
          "type": "binary_expression",
          "named": true
        },
        {
          "type": "boolean_literal",
          "named": true
        },
        {
          "type": "call_expression",
          "named": true
        },
        {
          "type": "character_literal",
          "named": true
        },
        {
          "type": "identifier_name",
          "named": true
        },
        {
          "type": "integer_literal",
          "named": true
        },
        {
          "type": "null_literal",
          "named": true
        },
        {
          "type": "object_creation_expression",
          "named": true
        },
        {
          "type": "parenthesized_expression",
          "named": true
        },
        {
          "type": "postfix_expression",
          "named": true
        },
        {
          "type": "qualified_name",
          "named": true
        },
        {
          "type": "real_literal",
          "named": true
        },
        {
          "type": "string_literal",
          "named": true
        },
        {
          "type": "ternary_expression",
          "named": true
        },
        {
          "type": "unary_expression",
          "named": true
        },
        {
          "type": "verbatim_string_literal",
          "named": true
        }
      ]
    }
  },
  {
    "type": "assignment_operator",
    "named": true,
    "fields": {}
  },
  {
    "type": "attribute",
    "named": true,
    "fields": {},
    "children": {
      "multiple": true,
      "required": true,
      "types": [
        {
          "type": "attribute_argument_list",
          "named": true
        },
        {
          "type": "identifier_name",
          "named": true
        }
      ]
    }
  },
  {
    "type": "attribute_argument_list",
    "named": true,
    "fields": {},
    "children": {
      "multiple": true,
      "required": false,
      "types": [
        {
          "type": "boolean_literal",
          "named": true
        },
        {
          "type": "character_literal",
          "named": true
        },
        {
          "type": "identifier_name",
          "named": true
        },
        {
          "type": "integer_literal",
          "named": true
        },
        {
          "type": "null_literal",
          "named": true
        },
        {
          "type": "qualified_name",
          "named": true
        },
        {
          "type": "real_literal",
          "named": true
        },
        {
          "type": "string_literal",
          "named": true
        },
        {
          "type": "verbatim_string_literal",
          "named": true
        }
      ]
    }
  },
  {
    "type": "attribute_list",
    "named": true,
    "fields": {},
    "children": {
      "multiple": true,
      "required": true,
      "types": [
        {
          "type": "attribute",
          "named": true
        }
      ]
    }
  },
  {
    "type": "binary_expression",
    "named": true,
    "fields": {},
    "children": {
      "multiple": true,
      "required": true,
      "types": [
        {
          "type": "assignment_expression",
          "named": true
        },
        {
          "type": "binary_expression",
          "named": true
        },
        {
          "type": "boolean_literal",
          "named": true
        },
        {
          "type": "call_expression",
          "named": true
        },
        {
          "type": "character_literal",
          "named": true
        },
        {
          "type": "identifier_name",
          "named": true
        },
        {
          "type": "integer_literal",
          "named": true
        },
        {
          "type": "null_literal",
          "named": true
        },
        {
          "type": "object_creation_expression",
          "named": true
        },
        {
          "type": "parenthesized_expression",
          "named": true
        },
        {
          "type": "postfix_expression",
          "named": true
        },
        {
          "type": "qualified_name",
          "named": true
        },
        {
          "type": "real_literal",
          "named": true
        },
        {
          "type": "string_literal",
          "named": true
        },
        {
          "type": "ternary_expression",
          "named": true
        },
        {
          "type": "unary_expression",
          "named": true
        },
        {
          "type": "verbatim_string_literal",
          "named": true
        }
      ]
    }
  },
  {
    "type": "block",
    "named": true,
    "fields": {},
    "children": {
      "multiple": true,
      "required": false,
      "types": [
        {
          "type": "block",
          "named": true
        },
        {
          "type": "break_statement",
          "named": true
        },
        {
          "type": "checked_statement",
          "named": true
        },
        {
          "type": "continue_statement",
          "named": true
        },
        {
          "type": "do_statement",
          "named": true
        },
        {
          "type": "empty_statement",
          "named": true
        },
        {
          "type": "expression_statement",
          "named": true
        },
        {
          "type": "goto_statement",
          "named": true
        },
        {
          "type": "if_statement",
          "named": true
        },
        {
          "type": "label_name",
          "named": true
        },
        {
          "type": "local_constant_declaration",
          "named": true
        },
        {
          "type": "local_variable_declaration",
          "named": true
        },
        {
          "type": "lock_statement",
          "named": true
        },
        {
          "type": "return_statement",
          "named": true
        },
        {
          "type": "switch_statement",
          "named": true
        },
        {
          "type": "throw_statement",
          "named": true
        },
        {
          "type": "try_statement",
          "named": true
        },
        {
          "type": "using_statement",
          "named": true
        },
        {
          "type": "while_statement",
          "named": true
        },
        {
          "type": "yield_statement",
          "named": true
        }
      ]
    }
  },
  {
    "type": "boolean_literal",
    "named": true,
    "fields": {}
  },
  {
    "type": "break_statement",
    "named": true,
    "fields": {}
  },
  {
    "type": "call_expression",
    "named": true,
    "fields": {},
    "children": {
      "multiple": true,
      "required": true,
      "types": [
        {
          "type": "argument_list",
          "named": true
        },
        {
          "type": "assignment_expression",
          "named": true
        },
        {
          "type": "binary_expression",
          "named": true
        },
        {
          "type": "boolean_literal",
          "named": true
        },
        {
          "type": "call_expression",
          "named": true
        },
        {
          "type": "character_literal",
          "named": true
        },
        {
          "type": "identifier_name",
          "named": true
        },
        {
          "type": "integer_literal",
          "named": true
        },
        {
          "type": "null_literal",
          "named": true
        },
        {
          "type": "object_creation_expression",
          "named": true
        },
        {
          "type": "parenthesized_expression",
          "named": true
        },
        {
          "type": "postfix_expression",
          "named": true
        },
        {
          "type": "qualified_name",
          "named": true
        },
        {
          "type": "real_literal",
          "named": true
        },
        {
          "type": "string_literal",
          "named": true
        },
        {
          "type": "ternary_expression",
          "named": true
        },
        {
          "type": "unary_expression",
          "named": true
        },
        {
          "type": "verbatim_string_literal",
          "named": true
        }
      ]
    }
  },
  {
    "type": "catch_clause",
    "named": true,
    "fields": {},
    "children": {
      "multiple": true,
      "required": true,
      "types": [
        {
          "type": "assignment_expression",
          "named": true
        },
        {
          "type": "binary_expression",
          "named": true
        },
        {
          "type": "block",
          "named": true
        },
        {
          "type": "boolean_literal",
          "named": true
        },
        {
          "type": "call_expression",
          "named": true
        },
        {
          "type": "character_literal",
          "named": true
        },
        {
          "type": "generic_name",
          "named": true
        },
        {
          "type": "identifier_name",
          "named": true
        },
        {
          "type": "integer_literal",
          "named": true
        },
        {
          "type": "null_literal",
          "named": true
        },
        {
          "type": "object_creation_expression",
          "named": true
        },
        {
          "type": "parenthesized_expression",
          "named": true
        },
        {
          "type": "postfix_expression",
          "named": true
        },
        {
          "type": "predefined_type",
          "named": true
        },
        {
          "type": "qualified_name",
          "named": true
        },
        {
          "type": "real_literal",
          "named": true
        },
        {
          "type": "string_literal",
          "named": true
        },
        {
          "type": "ternary_expression",
          "named": true
        },
        {
          "type": "unary_expression",
          "named": true
        },
        {
          "type": "verbatim_string_literal",
          "named": true
        }
      ]
    }
  },
  {
    "type": "character_literal",
    "named": true,
    "fields": {},
    "children": {
      "multiple": false,
      "required": false,
      "types": [
        {
          "type": "escape_sequence",
          "named": true
        }
      ]
    }
  },
  {
    "type": "checked_statement",
    "named": true,
    "fields": {},
    "children": {
      "multiple": false,
      "required": true,
      "types": [
        {
          "type": "block",
          "named": true
        }
      ]
    }
  },
  {
    "type": "class_base",
    "named": true,
    "fields": {},
    "children": {
      "multiple": true,
      "required": true,
      "types": [
        {
          "type": "identifier_name",
          "named": true
        }
      ]
    }
  },
  {
    "type": "class_body",
    "named": true,
    "fields": {},
    "children": {
      "multiple": true,
      "required": false,
      "types": [
        {
          "type": "attribute_list",
          "named": true
        },
        {
          "type": "class_declaration",
          "named": true
        },
        {
          "type": "constant_declaration",
          "named": true
        },
        {
          "type": "constructor_declaration",
          "named": true
        },
        {
          "type": "conversion_operator_declaration",
          "named": true
        },
        {
          "type": "delegate_declaration",
          "named": true
        },
        {
          "type": "destructor_declaration",
          "named": true
        },
        {
          "type": "endregion_directive",
          "named": true
        },
        {
          "type": "enum_declaration",
          "named": true
        },
        {
          "type": "event_declaration",
          "named": true
        },
        {
          "type": "extern_alias_directive",
          "named": true
        },
        {
          "type": "field_declaration",
          "named": true
        },
        {
          "type": "if_directive",
          "named": true
        },
        {
          "type": "indexer_declaration",
          "named": true
        },
        {
          "type": "interface_declaration",
          "named": true
        },
        {
          "type": "method_declaration",
          "named": true
        },
        {
          "type": "namespace_declaration",
          "named": true
        },
        {
          "type": "operator_declaration",
          "named": true
        },
        {
          "type": "property_declaration",
          "named": true
        },
        {
          "type": "region_directive",
          "named": true
        },
        {
          "type": "struct_declaration",
          "named": true
        },
        {
          "type": "using_directive",
          "named": true
        }
      ]
    }
  },
  {
    "type": "class_declaration",
    "named": true,
    "fields": {},
    "children": {
      "multiple": true,
      "required": true,
      "types": [
        {
          "type": "attribute_list",
          "named": true
        },
        {
          "type": "class_base",
          "named": true
        },
        {
          "type": "class_body",
          "named": true
        },
        {
          "type": "identifier_name",
          "named": true
        },
        {
          "type": "modifiers",
          "named": true
        },
        {
          "type": "type_parameter_constraints_clause",
          "named": true
        },
        {
          "type": "type_parameter_list",
          "named": true
        }
      ]
    }
  },
  {
    "type": "compilation_unit",
    "named": true,
    "fields": {},
    "children": {
      "multiple": true,
      "required": false,
      "types": [
        {
          "type": "attribute_list",
          "named": true
        },
        {
          "type": "class_declaration",
          "named": true
        },
        {
          "type": "constant_declaration",
          "named": true
        },
        {
          "type": "conversion_operator_declaration",
          "named": true
        },
        {
          "type": "delegate_declaration",
          "named": true
        },
        {
          "type": "destructor_declaration",
          "named": true
        },
        {
          "type": "endregion_directive",
          "named": true
        },
        {
          "type": "enum_declaration",
          "named": true
        },
        {
          "type": "event_declaration",
          "named": true
        },
        {
          "type": "extern_alias_directive",
          "named": true
        },
        {
          "type": "field_declaration",
          "named": true
        },
        {
          "type": "if_directive",
          "named": true
        },
        {
          "type": "indexer_declaration",
          "named": true
        },
        {
          "type": "interface_declaration",
          "named": true
        },
        {
          "type": "method_declaration",
          "named": true
        },
        {
          "type": "namespace_declaration",
          "named": true
        },
        {
          "type": "operator_declaration",
          "named": true
        },
        {
          "type": "property_declaration",
          "named": true
        },
        {
          "type": "region_directive",
          "named": true
        },
        {
          "type": "struct_declaration",
          "named": true
        },
        {
          "type": "using_directive",
          "named": true
        }
      ]
    }
  },
  {
    "type": "constant_declaration",
    "named": true,
    "fields": {},
    "children": {
      "multiple": true,
      "required": true,
      "types": [
        {
          "type": "attribute_list",
          "named": true
        },
        {
          "type": "constant_declarator",
          "named": true
        },
        {
          "type": "generic_name",
          "named": true
        },
        {
          "type": "identifier_name",
          "named": true
        },
        {
          "type": "modifiers",
          "named": true
        },
        {
          "type": "predefined_type",
          "named": true
        },
        {
          "type": "qualified_name",
          "named": true
        }
      ]
    }
  },
  {
    "type": "constant_declarator",
    "named": true,
    "fields": {},
    "children": {
      "multiple": true,
      "required": true,
      "types": [
        {
          "type": "assignment_expression",
          "named": true
        },
        {
          "type": "binary_expression",
          "named": true
        },
        {
          "type": "boolean_literal",
          "named": true
        },
        {
          "type": "call_expression",
          "named": true
        },
        {
          "type": "character_literal",
          "named": true
        },
        {
          "type": "identifier_name",
          "named": true
        },
        {
          "type": "integer_literal",
          "named": true
        },
        {
          "type": "null_literal",
          "named": true
        },
        {
          "type": "object_creation_expression",
          "named": true
        },
        {
          "type": "parenthesized_expression",
          "named": true
        },
        {
          "type": "postfix_expression",
          "named": true
        },
        {
          "type": "qualified_name",
          "named": true
        },
        {
          "type": "real_literal",
          "named": true
        },
        {
          "type": "string_literal",
          "named": true
        },
        {
          "type": "ternary_expression",
          "named": true
        },
        {
          "type": "unary_expression",
          "named": true
        },
        {
          "type": "verbatim_string_literal",
          "named": true
        }
      ]
    }
  },
  {
    "type": "constructor_constraint",
    "named": true,
    "fields": {}
  },
  {
    "type": "constructor_declaration",
    "named": true,
    "fields": {},
    "children": {
      "multiple": true,
      "required": true,
      "types": [
        {
          "type": "attribute_list",
          "named": true
        },
        {
          "type": "block",
          "named": true
        },
        {
          "type": "identifier_name",
          "named": true
        },
        {
          "type": "modifiers",
          "named": true
        },
        {
          "type": "parameter_list",
          "named": true
        },
        {
          "type": "type_parameter_list",
          "named": true
        }
      ]
    }
  },
  {
    "type": "continue_statement",
    "named": true,
    "fields": {}
  },
  {
    "type": "conversion_operator_declaration",
    "named": true,
    "fields": {},
    "children": {
      "multiple": true,
      "required": true,
      "types": [
        {
          "type": "assignment_expression",
          "named": true
        },
        {
          "type": "attribute_list",
          "named": true
        },
        {
          "type": "binary_expression",
          "named": true
        },
        {
          "type": "block",
          "named": true
        },
        {
          "type": "boolean_literal",
          "named": true
        },
        {
          "type": "call_expression",
          "named": true
        },
        {
          "type": "character_literal",
          "named": true
        },
        {
          "type": "generic_name",
          "named": true
        },
        {
          "type": "identifier_name",
          "named": true
        },
        {
          "type": "integer_literal",
          "named": true
        },
        {
          "type": "modifiers",
          "named": true
        },
        {
          "type": "null_literal",
          "named": true
        },
        {
          "type": "object_creation_expression",
          "named": true
        },
        {
          "type": "parameter_list",
          "named": true
        },
        {
          "type": "parenthesized_expression",
          "named": true
        },
        {
          "type": "postfix_expression",
          "named": true
        },
        {
          "type": "predefined_type",
          "named": true
        },
        {
          "type": "qualified_name",
          "named": true
        },
        {
          "type": "real_literal",
          "named": true
        },
        {
          "type": "string_literal",
          "named": true
        },
        {
          "type": "ternary_expression",
          "named": true
        },
        {
          "type": "unary_expression",
          "named": true
        },
        {
          "type": "verbatim_string_literal",
          "named": true
        }
      ]
    }
  },
  {
    "type": "default_argument",
    "named": true,
    "fields": {},
    "children": {
      "multiple": false,
      "required": true,
      "types": [
        {
          "type": "assignment_expression",
          "named": true
        },
        {
          "type": "binary_expression",
          "named": true
        },
        {
          "type": "boolean_literal",
          "named": true
        },
        {
          "type": "call_expression",
          "named": true
        },
        {
          "type": "character_literal",
          "named": true
        },
        {
          "type": "identifier_name",
          "named": true
        },
        {
          "type": "integer_literal",
          "named": true
        },
        {
          "type": "null_literal",
          "named": true
        },
        {
          "type": "object_creation_expression",
          "named": true
        },
        {
          "type": "parenthesized_expression",
          "named": true
        },
        {
          "type": "postfix_expression",
          "named": true
        },
        {
          "type": "qualified_name",
          "named": true
        },
        {
          "type": "real_literal",
          "named": true
        },
        {
          "type": "string_literal",
          "named": true
        },
        {
          "type": "ternary_expression",
          "named": true
        },
        {
          "type": "unary_expression",
          "named": true
        },
        {
          "type": "verbatim_string_literal",
          "named": true
        }
      ]
    }
  },
  {
    "type": "delegate_declaration",
    "named": true,
    "fields": {},
    "children": {
      "multiple": true,
      "required": true,
      "types": [
        {
          "type": "attribute_list",
          "named": true
        },
        {
          "type": "generic_name",
          "named": true
        },
        {
          "type": "identifier_name",
          "named": true
        },
        {
          "type": "modifiers",
          "named": true
        },
        {
          "type": "parameter_list",
          "named": true
        },
        {
          "type": "predefined_type",
          "named": true
        },
        {
          "type": "qualified_name",
          "named": true
        },
        {
          "type": "void_keyword",
          "named": true
        }
      ]
    }
  },
  {
    "type": "destructor_declaration",
    "named": true,
    "fields": {},
    "children": {
      "multiple": true,
      "required": true,
      "types": [
        {
          "type": "attribute_list",
          "named": true
        },
        {
          "type": "block",
          "named": true
        },
        {
          "type": "identifier_name",
          "named": true
        },
        {
          "type": "parameter_list",
          "named": true
        }
      ]
    }
  },
  {
    "type": "do_statement",
    "named": true,
    "fields": {},
    "children": {
      "multiple": true,
      "required": true,
      "types": [
        {
          "type": "assignment_expression",
          "named": true
        },
        {
          "type": "binary_expression",
          "named": true
        },
        {
          "type": "block",
          "named": true
        },
        {
          "type": "boolean_literal",
          "named": true
        },
        {
          "type": "break_statement",
          "named": true
        },
        {
          "type": "call_expression",
          "named": true
        },
        {
          "type": "character_literal",
          "named": true
        },
        {
          "type": "checked_statement",
          "named": true
        },
        {
          "type": "continue_statement",
          "named": true
        },
        {
          "type": "do_statement",
          "named": true
        },
        {
          "type": "empty_statement",
          "named": true
        },
        {
          "type": "expression_statement",
          "named": true
        },
        {
          "type": "fixed_statement",
          "named": true
        },
        {
          "type": "for_each_statement",
          "named": true
        },
        {
          "type": "for_statement",
          "named": true
        },
        {
          "type": "goto_statement",
          "named": true
        },
        {
          "type": "identifier_name",
          "named": true
        },
        {
          "type": "if_statement",
          "named": true
        },
        {
          "type": "integer_literal",
          "named": true
        },
        {
          "type": "label_name",
          "named": true
        },
        {
          "type": "local_constant_declaration",
          "named": true
        },
        {
          "type": "local_variable_declaration",
          "named": true
        },
        {
          "type": "lock_statement",
          "named": true
        },
        {
          "type": "null_literal",
          "named": true
        },
        {
          "type": "object_creation_expression",
          "named": true
        },
        {
          "type": "parenthesized_expression",
          "named": true
        },
        {
          "type": "postfix_expression",
          "named": true
        },
        {
          "type": "qualified_name",
          "named": true
        },
        {
          "type": "real_literal",
          "named": true
        },
        {
          "type": "return_statement",
          "named": true
        },
        {
          "type": "string_literal",
          "named": true
        },
        {
          "type": "switch_statement",
          "named": true
        },
        {
          "type": "ternary_expression",
          "named": true
        },
        {
          "type": "throw_statement",
          "named": true
        },
        {
          "type": "try_statement",
          "named": true
        },
        {
          "type": "unary_expression",
          "named": true
        },
        {
          "type": "unsafe_statement",
          "named": true
        },
        {
          "type": "using_statement",
          "named": true
        },
        {
          "type": "verbatim_string_literal",
          "named": true
        },
        {
          "type": "while_statement",
          "named": true
        },
        {
          "type": "yield_statement",
          "named": true
        }
      ]
    }
  },
  {
    "type": "else_directive",
    "named": true,
    "fields": {},
    "children": {
      "multiple": true,
      "required": false,
      "types": [
        {
          "type": "attribute_list",
          "named": true
        },
        {
          "type": "class_declaration",
          "named": true
        },
        {
          "type": "constant_declaration",
          "named": true
        },
        {
          "type": "conversion_operator_declaration",
          "named": true
        },
        {
          "type": "delegate_declaration",
          "named": true
        },
        {
          "type": "destructor_declaration",
          "named": true
        },
        {
          "type": "endregion_directive",
          "named": true
        },
        {
          "type": "enum_declaration",
          "named": true
        },
        {
          "type": "event_declaration",
          "named": true
        },
        {
          "type": "extern_alias_directive",
          "named": true
        },
        {
          "type": "field_declaration",
          "named": true
        },
        {
          "type": "if_directive",
          "named": true
        },
        {
          "type": "indexer_declaration",
          "named": true
        },
        {
          "type": "interface_declaration",
          "named": true
        },
        {
          "type": "method_declaration",
          "named": true
        },
        {
          "type": "namespace_declaration",
          "named": true
        },
        {
          "type": "operator_declaration",
          "named": true
        },
        {
          "type": "property_declaration",
          "named": true
        },
        {
          "type": "region_directive",
          "named": true
        },
        {
          "type": "struct_declaration",
          "named": true
        },
        {
          "type": "using_directive",
          "named": true
        }
      ]
    }
  },
  {
    "type": "empty_statement",
    "named": true,
    "fields": {}
  },
  {
    "type": "enum_declaration",
    "named": true,
    "fields": {},
    "children": {
      "multiple": true,
      "required": true,
      "types": [
        {
          "type": "attribute_list",
          "named": true
        },
        {
          "type": "enum_member_declaration",
          "named": true
        },
        {
          "type": "identifier_name",
          "named": true
        },
        {
          "type": "modifiers",
          "named": true
        }
      ]
    }
  },
  {
    "type": "enum_member_declaration",
    "named": true,
    "fields": {},
    "children": {
      "multiple": true,
      "required": true,
      "types": [
        {
          "type": "assignment_expression",
          "named": true
        },
        {
          "type": "attribute_list",
          "named": true
        },
        {
          "type": "binary_expression",
          "named": true
        },
        {
          "type": "boolean_literal",
          "named": true
        },
        {
          "type": "call_expression",
          "named": true
        },
        {
          "type": "character_literal",
          "named": true
        },
        {
          "type": "identifier_name",
          "named": true
        },
        {
          "type": "integer_literal",
          "named": true
        },
        {
          "type": "null_literal",
          "named": true
        },
        {
          "type": "object_creation_expression",
          "named": true
        },
        {
          "type": "parenthesized_expression",
          "named": true
        },
        {
          "type": "postfix_expression",
          "named": true
        },
        {
          "type": "qualified_name",
          "named": true
        },
        {
          "type": "real_literal",
          "named": true
        },
        {
          "type": "string_literal",
          "named": true
        },
        {
          "type": "ternary_expression",
          "named": true
        },
        {
          "type": "unary_expression",
          "named": true
        },
        {
          "type": "verbatim_string_literal",
          "named": true
        }
      ]
    }
  },
  {
    "type": "event_declaration",
    "named": true,
    "fields": {},
    "children": {
      "multiple": true,
      "required": true,
      "types": [
        {
          "type": "add_accessor_declaration",
          "named": true
        },
        {
          "type": "attribute_list",
          "named": true
        },
        {
          "type": "generic_name",
          "named": true
        },
        {
          "type": "identifier_name",
          "named": true
        },
        {
          "type": "modifiers",
          "named": true
        },
        {
          "type": "predefined_type",
          "named": true
        },
        {
          "type": "qualified_name",
          "named": true
        },
        {
          "type": "remove_accessor_declaration",
          "named": true
        }
      ]
    }
  },
  {
    "type": "expression_statement",
    "named": true,
    "fields": {},
    "children": {
      "multiple": false,
      "required": true,
      "types": [
        {
          "type": "assignment_expression",
          "named": true
        },
        {
          "type": "binary_expression",
          "named": true
        },
        {
          "type": "boolean_literal",
          "named": true
        },
        {
          "type": "call_expression",
          "named": true
        },
        {
          "type": "character_literal",
          "named": true
        },
        {
          "type": "identifier_name",
          "named": true
        },
        {
          "type": "integer_literal",
          "named": true
        },
        {
          "type": "null_literal",
          "named": true
        },
        {
          "type": "object_creation_expression",
          "named": true
        },
        {
          "type": "parenthesized_expression",
          "named": true
        },
        {
          "type": "postfix_expression",
          "named": true
        },
        {
          "type": "qualified_name",
          "named": true
        },
        {
          "type": "real_literal",
          "named": true
        },
        {
          "type": "string_literal",
          "named": true
        },
        {
          "type": "ternary_expression",
          "named": true
        },
        {
          "type": "unary_expression",
          "named": true
        },
        {
          "type": "verbatim_string_literal",
          "named": true
        }
      ]
    }
  },
  {
    "type": "extern_alias_directive",
    "named": true,
    "fields": {},
    "children": {
      "multiple": false,
      "required": true,
      "types": [
        {
          "type": "identifier_name",
          "named": true
        }
      ]
    }
  },
  {
    "type": "field_declaration",
    "named": true,
    "fields": {},
    "children": {
      "multiple": true,
      "required": true,
      "types": [
        {
          "type": "attribute_list",
          "named": true
        },
        {
          "type": "modifiers",
          "named": true
        },
        {
          "type": "variable_declaration",
          "named": true
        }
      ]
    }
  },
  {
    "type": "finally_clause",
    "named": true,
    "fields": {},
    "children": {
      "multiple": false,
      "required": true,
      "types": [
        {
          "type": "statement_block",
          "named": true
        }
      ]
    }
  },
  {
    "type": "fixed_statement",
    "named": true,
    "fields": {},
    "children": {
      "multiple": true,
      "required": true,
      "types": [
        {
          "type": "break_statement",
          "named": true
        },
        {
          "type": "checked_statement",
          "named": true
        },
        {
          "type": "continue_statement",
          "named": true
        },
        {
          "type": "do_statement",
          "named": true
        },
        {
          "type": "empty_statement",
          "named": true
        },
        {
          "type": "expression_statement",
          "named": true
        },
        {
          "type": "fixed_statement",
          "named": true
        },
        {
          "type": "for_each_statement",
          "named": true
        },
        {
          "type": "for_statement",
          "named": true
        },
        {
          "type": "goto_statement",
          "named": true
        },
        {
          "type": "if_statement",
          "named": true
        },
        {
          "type": "label_name",
          "named": true
        },
        {
          "type": "local_constant_declaration",
          "named": true
        },
        {
          "type": "local_variable_declaration",
          "named": true
        },
        {
          "type": "lock_statement",
          "named": true
        },
        {
          "type": "return_statement",
          "named": true
        },
        {
          "type": "statement_block",
          "named": true
        },
        {
          "type": "switch_statement",
          "named": true
        },
        {
          "type": "throw_statement",
          "named": true
        },
        {
          "type": "try_statement",
          "named": true
        },
        {
          "type": "unsafe_statement",
          "named": true
        },
        {
          "type": "using_statement",
          "named": true
        },
        {
          "type": "variable_declaration",
          "named": true
        },
        {
          "type": "while_statement",
          "named": true
        },
        {
          "type": "yield_statement",
          "named": true
        }
      ]
    }
  },
  {
    "type": "for_each_statement",
    "named": true,
    "fields": {},
    "children": {
      "multiple": true,
      "required": true,
      "types": [
        {
          "type": "assignment_expression",
          "named": true
        },
        {
          "type": "binary_expression",
          "named": true
        },
        {
          "type": "boolean_literal",
          "named": true
        },
        {
          "type": "break_statement",
          "named": true
        },
        {
          "type": "call_expression",
          "named": true
        },
        {
          "type": "character_literal",
          "named": true
        },
        {
          "type": "checked_statement",
          "named": true
        },
        {
          "type": "continue_statement",
          "named": true
        },
        {
          "type": "do_statement",
          "named": true
        },
        {
          "type": "empty_statement",
          "named": true
        },
        {
          "type": "expression_statement",
          "named": true
        },
        {
          "type": "fixed_statement",
          "named": true
        },
        {
          "type": "for_each_statement",
          "named": true
        },
        {
          "type": "for_statement",
          "named": true
        },
        {
          "type": "generic_name",
          "named": true
        },
        {
          "type": "goto_statement",
          "named": true
        },
        {
          "type": "identifier_name",
          "named": true
        },
        {
          "type": "if_statement",
          "named": true
        },
        {
          "type": "integer_literal",
          "named": true
        },
        {
          "type": "label_name",
          "named": true
        },
        {
          "type": "local_constant_declaration",
          "named": true
        },
        {
          "type": "local_variable_declaration",
          "named": true
        },
        {
          "type": "lock_statement",
          "named": true
        },
        {
          "type": "null_literal",
          "named": true
        },
        {
          "type": "object_creation_expression",
          "named": true
        },
        {
          "type": "parenthesized_expression",
          "named": true
        },
        {
          "type": "postfix_expression",
          "named": true
        },
        {
          "type": "predefined_type",
          "named": true
        },
        {
          "type": "qualified_name",
          "named": true
        },
        {
          "type": "real_literal",
          "named": true
        },
        {
          "type": "return_statement",
          "named": true
        },
        {
          "type": "statement_block",
          "named": true
        },
        {
          "type": "string_literal",
          "named": true
        },
        {
          "type": "switch_statement",
          "named": true
        },
        {
          "type": "ternary_expression",
          "named": true
        },
        {
          "type": "throw_statement",
          "named": true
        },
        {
          "type": "try_statement",
          "named": true
        },
        {
          "type": "unary_expression",
          "named": true
        },
        {
          "type": "unsafe_statement",
          "named": true
        },
        {
          "type": "using_statement",
          "named": true
        },
        {
          "type": "verbatim_string_literal",
          "named": true
        },
        {
          "type": "while_statement",
          "named": true
        },
        {
          "type": "yield_statement",
          "named": true
        }
      ]
    }
  },
  {
    "type": "for_statement",
    "named": true,
    "fields": {},
    "children": {
      "multiple": true,
      "required": true,
      "types": [
        {
          "type": "assignment_expression",
          "named": true
        },
        {
          "type": "binary_expression",
          "named": true
        },
        {
          "type": "boolean_literal",
          "named": true
        },
        {
          "type": "break_statement",
          "named": true
        },
        {
          "type": "call_expression",
          "named": true
        },
        {
          "type": "character_literal",
          "named": true
        },
        {
          "type": "checked_statement",
          "named": true
        },
        {
          "type": "continue_statement",
          "named": true
        },
        {
          "type": "do_statement",
          "named": true
        },
        {
          "type": "empty_statement",
          "named": true
        },
        {
          "type": "expression_statement",
          "named": true
        },
        {
          "type": "fixed_statement",
          "named": true
        },
        {
          "type": "for_each_statement",
          "named": true
        },
        {
          "type": "for_statement",
          "named": true
        },
        {
          "type": "goto_statement",
          "named": true
        },
        {
          "type": "identifier_name",
          "named": true
        },
        {
          "type": "if_statement",
          "named": true
        },
        {
          "type": "integer_literal",
          "named": true
        },
        {
          "type": "label_name",
          "named": true
        },
        {
          "type": "local_constant_declaration",
          "named": true
        },
        {
          "type": "local_variable_declaration",
          "named": true
        },
        {
          "type": "lock_statement",
          "named": true
        },
        {
          "type": "null_literal",
          "named": true
        },
        {
          "type": "object_creation_expression",
          "named": true
        },
        {
          "type": "parenthesized_expression",
          "named": true
        },
        {
          "type": "postfix_expression",
          "named": true
        },
        {
          "type": "qualified_name",
          "named": true
        },
        {
          "type": "real_literal",
          "named": true
        },
        {
          "type": "return_statement",
          "named": true
        },
        {
          "type": "statement_block",
          "named": true
        },
        {
          "type": "string_literal",
          "named": true
        },
        {
          "type": "switch_statement",
          "named": true
        },
        {
          "type": "ternary_expression",
          "named": true
        },
        {
          "type": "throw_statement",
          "named": true
        },
        {
          "type": "try_statement",
          "named": true
        },
        {
          "type": "unary_expression",
          "named": true
        },
        {
          "type": "unsafe_statement",
          "named": true
        },
        {
          "type": "using_statement",
          "named": true
        },
        {
          "type": "variable_declaration",
          "named": true
        },
        {
          "type": "verbatim_string_literal",
          "named": true
        },
        {
          "type": "while_statement",
          "named": true
        },
        {
<<<<<<< HEAD
          "type": "variable_declaration",
          "named": true
        }
      ]
    }
  },
  {
    "type": "finally_clause",
    "named": true,
    "fields": {},
    "children": {
      "multiple": false,
      "required": true,
      "types": [
        {
          "type": "block",
=======
          "type": "yield_statement",
>>>>>>> 2dadceac
          "named": true
        }
      ]
    }
  },
  {
    "type": "generic_name",
    "named": true,
    "fields": {},
    "children": {
      "multiple": true,
      "required": true,
      "types": [
        {
          "type": "identifier_name",
          "named": true
        },
        {
          "type": "type_argument_list",
          "named": true
        }
      ]
    }
  },
  {
    "type": "goto_statement",
    "named": true,
    "fields": {},
    "children": {
      "multiple": false,
      "required": false,
      "types": [
        {
          "type": "assignment_expression",
          "named": true
        },
        {
          "type": "binary_expression",
          "named": true
        },
        {
          "type": "boolean_literal",
          "named": true
        },
        {
          "type": "call_expression",
          "named": true
        },
        {
          "type": "character_literal",
          "named": true
        },
        {
          "type": "identifier_name",
          "named": true
        },
        {
          "type": "integer_literal",
          "named": true
        },
        {
          "type": "label_name",
          "named": true
        },
        {
          "type": "null_literal",
          "named": true
        },
        {
          "type": "object_creation_expression",
          "named": true
        },
        {
          "type": "parenthesized_expression",
          "named": true
        },
        {
          "type": "postfix_expression",
          "named": true
        },
        {
          "type": "qualified_name",
          "named": true
        },
        {
          "type": "real_literal",
          "named": true
        },
        {
          "type": "string_literal",
          "named": true
        },
        {
          "type": "ternary_expression",
          "named": true
        },
        {
          "type": "unary_expression",
          "named": true
        },
        {
          "type": "verbatim_string_literal",
          "named": true
        }
      ]
    }
  },
  {
    "type": "if_directive",
    "named": true,
    "fields": {},
    "children": {
      "multiple": true,
      "required": true,
      "types": [
        {
          "type": "attribute_list",
          "named": true
        },
        {
          "type": "class_declaration",
          "named": true
        },
        {
          "type": "constant_declaration",
          "named": true
        },
        {
          "type": "conversion_operator_declaration",
          "named": true
        },
        {
          "type": "delegate_declaration",
          "named": true
        },
        {
          "type": "destructor_declaration",
          "named": true
        },
        {
          "type": "else_directive",
          "named": true
        },
        {
          "type": "endregion_directive",
          "named": true
        },
        {
          "type": "enum_declaration",
          "named": true
        },
        {
          "type": "event_declaration",
          "named": true
        },
        {
          "type": "extern_alias_directive",
          "named": true
        },
        {
          "type": "field_declaration",
          "named": true
        },
        {
          "type": "identifier_name",
          "named": true
        },
        {
          "type": "if_directive",
          "named": true
        },
        {
          "type": "indexer_declaration",
          "named": true
        },
        {
          "type": "interface_declaration",
          "named": true
        },
        {
          "type": "method_declaration",
          "named": true
        },
        {
          "type": "namespace_declaration",
          "named": true
        },
        {
          "type": "operator_declaration",
          "named": true
        },
        {
          "type": "property_declaration",
          "named": true
        },
        {
          "type": "region_directive",
          "named": true
        },
        {
          "type": "struct_declaration",
          "named": true
        },
        {
          "type": "using_directive",
          "named": true
        }
      ]
    }
  },
  {
    "type": "if_statement",
    "named": true,
    "fields": {},
    "children": {
      "multiple": true,
      "required": true,
      "types": [
        {
          "type": "assignment_expression",
          "named": true
        },
        {
          "type": "binary_expression",
          "named": true
        },
        {
          "type": "block",
          "named": true
        },
        {
          "type": "boolean_literal",
          "named": true
        },
        {
          "type": "break_statement",
          "named": true
        },
        {
          "type": "call_expression",
          "named": true
        },
        {
          "type": "character_literal",
          "named": true
        },
        {
          "type": "checked_statement",
          "named": true
        },
        {
          "type": "continue_statement",
          "named": true
        },
        {
          "type": "do_statement",
          "named": true
        },
        {
          "type": "empty_statement",
          "named": true
        },
        {
          "type": "expression_statement",
          "named": true
        },
        {
          "type": "fixed_statement",
          "named": true
        },
        {
          "type": "for_each_statement",
          "named": true
        },
        {
          "type": "for_statement",
          "named": true
        },
        {
          "type": "goto_statement",
          "named": true
        },
        {
          "type": "identifier_name",
          "named": true
        },
        {
          "type": "if_statement",
          "named": true
        },
        {
          "type": "integer_literal",
          "named": true
        },
        {
          "type": "label_name",
          "named": true
        },
        {
          "type": "local_constant_declaration",
          "named": true
        },
        {
          "type": "local_variable_declaration",
          "named": true
        },
        {
          "type": "lock_statement",
          "named": true
        },
        {
          "type": "null_literal",
          "named": true
        },
        {
          "type": "object_creation_expression",
          "named": true
        },
        {
          "type": "parenthesized_expression",
          "named": true
        },
        {
          "type": "postfix_expression",
          "named": true
        },
        {
          "type": "qualified_name",
          "named": true
        },
        {
          "type": "real_literal",
          "named": true
        },
        {
          "type": "return_statement",
          "named": true
        },
        {
          "type": "string_literal",
          "named": true
        },
        {
          "type": "switch_statement",
          "named": true
        },
        {
          "type": "ternary_expression",
          "named": true
        },
        {
          "type": "throw_statement",
          "named": true
        },
        {
          "type": "try_statement",
          "named": true
        },
        {
          "type": "unary_expression",
          "named": true
        },
        {
          "type": "unsafe_statement",
          "named": true
        },
        {
          "type": "using_statement",
          "named": true
        },
        {
          "type": "verbatim_string_literal",
          "named": true
        },
        {
          "type": "while_statement",
          "named": true
        },
        {
          "type": "yield_statement",
          "named": true
        }
      ]
    }
  },
  {
    "type": "indexer_declaration",
    "named": true,
    "fields": {},
    "children": {
      "multiple": true,
      "required": true,
      "types": [
        {
          "type": "accessor_declaration",
          "named": true
        },
        {
          "type": "assignment_expression",
          "named": true
        },
        {
          "type": "attribute_list",
          "named": true
        },
        {
          "type": "binary_expression",
          "named": true
        },
        {
          "type": "boolean_literal",
          "named": true
        },
        {
          "type": "call_expression",
          "named": true
        },
        {
          "type": "character_literal",
          "named": true
        },
        {
          "type": "generic_name",
          "named": true
        },
        {
          "type": "identifier_name",
          "named": true
        },
        {
          "type": "integer_literal",
          "named": true
        },
        {
          "type": "modifiers",
          "named": true
        },
        {
          "type": "null_literal",
          "named": true
        },
        {
          "type": "object_creation_expression",
          "named": true
        },
        {
          "type": "parameter",
          "named": true
        },
        {
          "type": "parameter_array",
          "named": true
        },
        {
          "type": "parenthesized_expression",
          "named": true
        },
        {
          "type": "postfix_expression",
          "named": true
        },
        {
          "type": "predefined_type",
          "named": true
        },
        {
          "type": "qualified_name",
          "named": true
        },
        {
          "type": "real_literal",
          "named": true
        },
        {
          "type": "string_literal",
          "named": true
        },
        {
          "type": "ternary_expression",
          "named": true
        },
        {
          "type": "unary_expression",
          "named": true
        },
        {
          "type": "verbatim_string_literal",
          "named": true
        }
      ]
    }
  },
  {
    "type": "integer_literal",
    "named": true,
    "fields": {}
  },
  {
    "type": "interface_accessor",
    "named": true,
    "fields": {},
    "children": {
      "multiple": true,
      "required": false,
      "types": [
        {
          "type": "attribute_list",
          "named": true
        }
      ]
    }
  },
  {
    "type": "interface_base",
    "named": true,
    "fields": {},
    "children": {
      "multiple": true,
      "required": true,
      "types": [
        {
          "type": "identifier_name",
          "named": true
        }
      ]
    }
  },
  {
    "type": "interface_declaration",
    "named": true,
    "fields": {},
    "children": {
      "multiple": true,
      "required": true,
      "types": [
        {
          "type": "attribute_list",
          "named": true
        },
        {
          "type": "identifier_name",
          "named": true
        },
        {
          "type": "interface_base",
          "named": true
        },
        {
          "type": "interface_event_declaration",
          "named": true
        },
        {
          "type": "interface_indexer_declaration",
          "named": true
        },
        {
          "type": "interface_method_declaration",
          "named": true
        },
        {
          "type": "interface_property_declaration",
          "named": true
        },
        {
          "type": "modifiers",
          "named": true
        },
        {
          "type": "type_parameter_constraints_clause",
          "named": true
        },
        {
          "type": "type_parameter_list",
          "named": true
        }
      ]
    }
  },
  {
    "type": "interface_event_declaration",
    "named": true,
    "fields": {},
    "children": {
      "multiple": true,
      "required": true,
      "types": [
        {
          "type": "attribute_list",
          "named": true
        },
        {
          "type": "generic_name",
          "named": true
        },
        {
          "type": "identifier_name",
          "named": true
        },
        {
          "type": "predefined_type",
          "named": true
        },
        {
          "type": "qualified_name",
          "named": true
        }
      ]
    }
  },
  {
    "type": "interface_indexer_declaration",
    "named": true,
    "fields": {},
    "children": {
      "multiple": true,
      "required": true,
      "types": [
        {
          "type": "attribute_list",
          "named": true
        },
        {
          "type": "generic_name",
          "named": true
        },
        {
          "type": "identifier_name",
          "named": true
        },
        {
          "type": "interface_accessor",
          "named": true
        },
        {
          "type": "parameter",
          "named": true
        },
        {
          "type": "parameter_array",
          "named": true
        },
        {
          "type": "predefined_type",
          "named": true
        },
        {
          "type": "qualified_name",
          "named": true
        }
      ]
    }
  },
  {
    "type": "interface_method_declaration",
    "named": true,
    "fields": {},
    "children": {
      "multiple": true,
      "required": true,
      "types": [
        {
          "type": "attribute_list",
          "named": true
        },
        {
          "type": "generic_name",
          "named": true
        },
        {
          "type": "identifier_name",
          "named": true
        },
        {
          "type": "parameter_list",
          "named": true
        },
        {
          "type": "predefined_type",
          "named": true
        },
        {
          "type": "qualified_name",
          "named": true
        },
        {
          "type": "type_parameter_constraints_clause",
          "named": true
        },
        {
          "type": "type_parameter_list",
          "named": true
        },
        {
          "type": "void_keyword",
          "named": true
        }
      ]
    }
  },
  {
    "type": "interface_property_declaration",
    "named": true,
    "fields": {},
    "children": {
      "multiple": true,
      "required": true,
      "types": [
        {
          "type": "attribute_list",
          "named": true
        },
        {
          "type": "generic_name",
          "named": true
        },
        {
          "type": "identifier_name",
          "named": true
        },
        {
          "type": "interface_accessor",
          "named": true
        },
        {
          "type": "predefined_type",
          "named": true
        },
        {
          "type": "qualified_name",
          "named": true
        }
      ]
    }
  },
  {
    "type": "local_constant_declaration",
    "named": true,
    "fields": {},
    "children": {
      "multiple": true,
      "required": true,
      "types": [
        {
          "type": "constant_declarator",
          "named": true
        },
        {
          "type": "generic_name",
          "named": true
        },
        {
          "type": "identifier_name",
          "named": true
        },
        {
          "type": "predefined_type",
          "named": true
        },
        {
          "type": "qualified_name",
          "named": true
        }
      ]
    }
  },
  {
    "type": "local_variable_declaration",
    "named": true,
    "fields": {},
    "children": {
      "multiple": true,
      "required": true,
      "types": [
        {
          "type": "generic_name",
          "named": true
        },
        {
          "type": "identifier_name",
          "named": true
        },
        {
          "type": "predefined_type",
          "named": true
        },
        {
          "type": "qualified_name",
          "named": true
        },
        {
          "type": "variable_declarator",
          "named": true
        }
      ]
    }
  },
  {
    "type": "lock_statement",
    "named": true,
    "fields": {},
    "children": {
      "multiple": true,
      "required": true,
      "types": [
        {
          "type": "assignment_expression",
          "named": true
        },
        {
          "type": "binary_expression",
          "named": true
        },
        {
          "type": "block",
          "named": true
        },
        {
          "type": "boolean_literal",
          "named": true
        },
        {
          "type": "break_statement",
          "named": true
        },
        {
          "type": "call_expression",
          "named": true
        },
        {
          "type": "character_literal",
          "named": true
        },
        {
          "type": "checked_statement",
          "named": true
        },
        {
          "type": "continue_statement",
          "named": true
        },
        {
          "type": "do_statement",
          "named": true
        },
        {
          "type": "empty_statement",
          "named": true
        },
        {
          "type": "expression_statement",
          "named": true
        },
        {
          "type": "fixed_statement",
          "named": true
        },
        {
          "type": "for_each_statement",
          "named": true
        },
        {
          "type": "for_statement",
          "named": true
        },
        {
          "type": "goto_statement",
          "named": true
        },
        {
          "type": "identifier_name",
          "named": true
        },
        {
          "type": "if_statement",
          "named": true
        },
        {
          "type": "integer_literal",
          "named": true
        },
        {
          "type": "label_name",
          "named": true
        },
        {
          "type": "local_constant_declaration",
          "named": true
        },
        {
          "type": "local_variable_declaration",
          "named": true
        },
        {
          "type": "lock_statement",
          "named": true
        },
        {
          "type": "null_literal",
          "named": true
        },
        {
          "type": "object_creation_expression",
          "named": true
        },
        {
          "type": "parenthesized_expression",
          "named": true
        },
        {
          "type": "postfix_expression",
          "named": true
        },
        {
          "type": "qualified_name",
          "named": true
        },
        {
          "type": "real_literal",
          "named": true
        },
        {
          "type": "return_statement",
          "named": true
        },
        {
          "type": "string_literal",
          "named": true
        },
        {
          "type": "switch_statement",
          "named": true
        },
        {
          "type": "ternary_expression",
          "named": true
        },
        {
          "type": "throw_statement",
          "named": true
        },
        {
          "type": "try_statement",
          "named": true
        },
        {
          "type": "unary_expression",
          "named": true
        },
        {
          "type": "unsafe_statement",
          "named": true
        },
        {
          "type": "using_statement",
          "named": true
        },
        {
          "type": "verbatim_string_literal",
          "named": true
        },
        {
          "type": "while_statement",
          "named": true
        },
        {
          "type": "yield_statement",
          "named": true
        }
      ]
    }
  },
  {
    "type": "method_declaration",
    "named": true,
    "fields": {},
    "children": {
      "multiple": true,
      "required": true,
      "types": [
        {
          "type": "assignment_expression",
          "named": true
        },
        {
          "type": "attribute_list",
          "named": true
        },
        {
          "type": "binary_expression",
          "named": true
        },
        {
          "type": "block",
          "named": true
        },
        {
          "type": "boolean_literal",
          "named": true
        },
        {
          "type": "call_expression",
          "named": true
        },
        {
          "type": "character_literal",
          "named": true
        },
        {
          "type": "generic_name",
          "named": true
        },
        {
          "type": "identifier_name",
          "named": true
        },
        {
          "type": "integer_literal",
          "named": true
        },
        {
          "type": "modifiers",
          "named": true
        },
        {
          "type": "null_literal",
          "named": true
        },
        {
          "type": "object_creation_expression",
          "named": true
        },
        {
          "type": "parameter_list",
          "named": true
        },
        {
          "type": "parenthesized_expression",
          "named": true
        },
        {
          "type": "postfix_expression",
          "named": true
        },
        {
          "type": "predefined_type",
          "named": true
        },
        {
          "type": "qualified_name",
          "named": true
        },
        {
          "type": "real_literal",
          "named": true
        },
        {
          "type": "string_literal",
          "named": true
        },
        {
          "type": "ternary_expression",
          "named": true
        },
        {
          "type": "type_parameter_constraints_clause",
          "named": true
        },
        {
          "type": "type_parameter_list",
          "named": true
        },
        {
          "type": "unary_expression",
          "named": true
        },
        {
          "type": "verbatim_string_literal",
          "named": true
        },
        {
          "type": "void_keyword",
          "named": true
        }
      ]
    }
  },
  {
    "type": "modifiers",
    "named": true,
    "fields": {}
  },
  {
    "type": "name_equals",
    "named": true,
    "fields": {},
    "children": {
      "multiple": false,
      "required": true,
      "types": [
        {
          "type": "identifier_name",
          "named": true
        }
      ]
    }
  },
  {
    "type": "namespace_declaration",
    "named": true,
    "fields": {},
    "children": {
      "multiple": true,
      "required": true,
      "types": [
        {
          "type": "attribute_list",
          "named": true
        },
        {
          "type": "class_declaration",
          "named": true
        },
        {
          "type": "constant_declaration",
          "named": true
        },
        {
          "type": "conversion_operator_declaration",
          "named": true
        },
        {
          "type": "delegate_declaration",
          "named": true
        },
        {
          "type": "destructor_declaration",
          "named": true
        },
        {
          "type": "endregion_directive",
          "named": true
        },
        {
          "type": "enum_declaration",
          "named": true
        },
        {
          "type": "event_declaration",
          "named": true
        },
        {
          "type": "extern_alias_directive",
          "named": true
        },
        {
          "type": "field_declaration",
          "named": true
        },
        {
          "type": "identifier_name",
          "named": true
        },
        {
          "type": "if_directive",
          "named": true
        },
        {
          "type": "indexer_declaration",
          "named": true
        },
        {
          "type": "interface_declaration",
          "named": true
        },
        {
          "type": "method_declaration",
          "named": true
        },
        {
          "type": "namespace_declaration",
          "named": true
        },
        {
          "type": "operator_declaration",
          "named": true
        },
        {
          "type": "property_declaration",
          "named": true
        },
        {
          "type": "qualified_name",
          "named": true
        },
        {
          "type": "region_directive",
          "named": true
        },
        {
          "type": "struct_declaration",
          "named": true
        },
        {
          "type": "using_directive",
          "named": true
        }
      ]
    }
  },
  {
    "type": "object_creation_expression",
    "named": true,
    "fields": {},
    "children": {
      "multiple": true,
      "required": true,
      "types": [
        {
          "type": "argument_list",
          "named": true
        },
        {
          "type": "generic_name",
          "named": true
        },
        {
          "type": "identifier_name",
          "named": true
        },
        {
          "type": "predefined_type",
          "named": true
        },
        {
          "type": "qualified_name",
          "named": true
        }
      ]
    }
  },
  {
    "type": "operator_declaration",
    "named": true,
    "fields": {},
    "children": {
      "multiple": true,
      "required": true,
      "types": [
        {
          "type": "assignment_expression",
          "named": true
        },
        {
          "type": "attribute_list",
          "named": true
        },
        {
          "type": "binary_expression",
          "named": true
        },
        {
          "type": "block",
          "named": true
        },
        {
          "type": "boolean_literal",
          "named": true
        },
        {
          "type": "call_expression",
          "named": true
        },
        {
          "type": "character_literal",
          "named": true
        },
        {
          "type": "generic_name",
          "named": true
        },
        {
          "type": "identifier_name",
          "named": true
        },
        {
          "type": "integer_literal",
          "named": true
        },
        {
          "type": "modifiers",
          "named": true
        },
        {
          "type": "null_literal",
          "named": true
        },
        {
          "type": "object_creation_expression",
          "named": true
        },
        {
          "type": "overloadable_operator",
          "named": true
        },
        {
          "type": "parameter_list",
          "named": true
        },
        {
          "type": "parenthesized_expression",
          "named": true
        },
        {
          "type": "postfix_expression",
          "named": true
        },
        {
          "type": "predefined_type",
          "named": true
        },
        {
          "type": "qualified_name",
          "named": true
        },
        {
          "type": "real_literal",
          "named": true
        },
        {
          "type": "string_literal",
          "named": true
        },
        {
          "type": "ternary_expression",
          "named": true
        },
        {
          "type": "unary_expression",
          "named": true
        },
        {
          "type": "verbatim_string_literal",
          "named": true
        }
      ]
    }
  },
  {
    "type": "overloadable_operator",
    "named": true,
    "fields": {}
  },
  {
    "type": "parameter",
    "named": true,
    "fields": {},
    "children": {
      "multiple": true,
      "required": true,
      "types": [
        {
          "type": "attribute_list",
          "named": true
        },
        {
          "type": "default_argument",
          "named": true
        },
        {
          "type": "generic_name",
          "named": true
        },
        {
          "type": "identifier_name",
          "named": true
        },
        {
          "type": "parameter_modifier",
          "named": true
        },
        {
          "type": "predefined_type",
          "named": true
        },
        {
          "type": "qualified_name",
          "named": true
        }
      ]
    }
  },
  {
    "type": "parameter_array",
    "named": true,
    "fields": {},
    "children": {
      "multiple": true,
      "required": true,
      "types": [
        {
          "type": "array_type",
          "named": true
        },
        {
          "type": "attribute_list",
          "named": true
        },
        {
          "type": "identifier_name",
          "named": true
        }
      ]
    }
  },
  {
    "type": "parameter_list",
    "named": true,
    "fields": {},
    "children": {
      "multiple": true,
      "required": false,
      "types": [
        {
          "type": "parameter",
          "named": true
        },
        {
          "type": "parameter_array",
          "named": true
        }
      ]
    }
  },
  {
    "type": "parameter_modifier",
    "named": true,
    "fields": {}
  },
  {
    "type": "parenthesized_expression",
    "named": true,
    "fields": {},
    "children": {
      "multiple": false,
      "required": true,
      "types": [
        {
          "type": "assignment_expression",
          "named": true
        },
        {
          "type": "binary_expression",
          "named": true
        },
        {
          "type": "boolean_literal",
          "named": true
        },
        {
          "type": "call_expression",
          "named": true
        },
        {
          "type": "character_literal",
          "named": true
        },
        {
          "type": "identifier_name",
          "named": true
        },
        {
          "type": "integer_literal",
          "named": true
        },
        {
          "type": "null_literal",
          "named": true
        },
        {
          "type": "object_creation_expression",
          "named": true
        },
        {
          "type": "parenthesized_expression",
          "named": true
        },
        {
          "type": "postfix_expression",
          "named": true
        },
        {
          "type": "qualified_name",
          "named": true
        },
        {
          "type": "real_literal",
          "named": true
        },
        {
          "type": "string_literal",
          "named": true
        },
        {
          "type": "ternary_expression",
          "named": true
        },
        {
          "type": "unary_expression",
          "named": true
        },
        {
          "type": "verbatim_string_literal",
          "named": true
        }
      ]
    }
  },
  {
    "type": "postfix_expression",
    "named": true,
    "fields": {},
    "children": {
      "multiple": false,
      "required": true,
      "types": [
        {
          "type": "assignment_expression",
          "named": true
        },
        {
          "type": "binary_expression",
          "named": true
        },
        {
          "type": "boolean_literal",
          "named": true
        },
        {
          "type": "call_expression",
          "named": true
        },
        {
          "type": "character_literal",
          "named": true
        },
        {
          "type": "identifier_name",
          "named": true
        },
        {
          "type": "integer_literal",
          "named": true
        },
        {
          "type": "null_literal",
          "named": true
        },
        {
          "type": "object_creation_expression",
          "named": true
        },
        {
          "type": "parenthesized_expression",
          "named": true
        },
        {
          "type": "postfix_expression",
          "named": true
        },
        {
          "type": "qualified_name",
          "named": true
        },
        {
          "type": "real_literal",
          "named": true
        },
        {
          "type": "string_literal",
          "named": true
        },
        {
          "type": "ternary_expression",
          "named": true
        },
        {
          "type": "unary_expression",
          "named": true
        },
        {
          "type": "verbatim_string_literal",
          "named": true
        }
      ]
    }
  },
  {
    "type": "predefined_type",
    "named": true,
    "fields": {}
  },
  {
    "type": "property_declaration",
    "named": true,
    "fields": {},
    "children": {
      "multiple": true,
      "required": true,
      "types": [
        {
          "type": "accessor_declaration",
          "named": true
        },
        {
          "type": "array_initalizer",
          "named": true
        },
        {
          "type": "assignment_expression",
          "named": true
        },
        {
          "type": "attribute_list",
          "named": true
        },
        {
          "type": "binary_expression",
          "named": true
        },
        {
          "type": "boolean_literal",
          "named": true
        },
        {
          "type": "call_expression",
          "named": true
        },
        {
          "type": "character_literal",
          "named": true
        },
        {
          "type": "generic_name",
          "named": true
        },
        {
          "type": "identifier_name",
          "named": true
        },
        {
          "type": "integer_literal",
          "named": true
        },
        {
          "type": "modifiers",
          "named": true
        },
        {
          "type": "null_literal",
          "named": true
        },
        {
          "type": "object_creation_expression",
          "named": true
        },
        {
          "type": "parenthesized_expression",
          "named": true
        },
        {
          "type": "postfix_expression",
          "named": true
        },
        {
          "type": "predefined_type",
          "named": true
        },
        {
          "type": "qualified_name",
          "named": true
        },
        {
          "type": "real_literal",
          "named": true
        },
        {
          "type": "string_literal",
          "named": true
        },
        {
          "type": "ternary_expression",
          "named": true
        },
        {
          "type": "unary_expression",
          "named": true
        },
        {
          "type": "verbatim_string_literal",
          "named": true
        }
      ]
    }
  },
  {
    "type": "qualified_name",
    "named": true,
    "fields": {},
    "children": {
      "multiple": true,
      "required": true,
      "types": [
        {
          "type": "alias_qualified_name",
          "named": true
        },
        {
          "type": "generic_name",
          "named": true
        },
        {
          "type": "identifier_name",
          "named": true
        },
        {
          "type": "qualified_name",
          "named": true
        }
      ]
    }
  },
  {
    "type": "rank_specifier",
    "named": true,
    "fields": {}
  },
  {
    "type": "region_directive",
    "named": true,
    "fields": {},
    "children": {
      "multiple": false,
      "required": true,
      "types": [
        {
          "type": "region_name",
          "named": true
        }
      ]
    }
  },
  {
    "type": "remove_accessor_declaration",
    "named": true,
    "fields": {},
    "children": {
      "multiple": true,
      "required": true,
      "types": [
        {
          "type": "attribute_list",
          "named": true
        },
        {
          "type": "block",
          "named": true
        }
      ]
    }
  },
  {
    "type": "return_statement",
    "named": true,
    "fields": {},
    "children": {
      "multiple": false,
      "required": false,
      "types": [
        {
          "type": "assignment_expression",
          "named": true
        },
        {
          "type": "binary_expression",
          "named": true
        },
        {
          "type": "boolean_literal",
          "named": true
        },
        {
          "type": "call_expression",
          "named": true
        },
        {
          "type": "character_literal",
          "named": true
        },
        {
          "type": "identifier_name",
          "named": true
        },
        {
          "type": "integer_literal",
          "named": true
        },
        {
          "type": "null_literal",
          "named": true
        },
        {
          "type": "object_creation_expression",
          "named": true
        },
        {
          "type": "parenthesized_expression",
          "named": true
        },
        {
          "type": "postfix_expression",
          "named": true
        },
        {
          "type": "qualified_name",
          "named": true
        },
        {
          "type": "real_literal",
          "named": true
        },
        {
          "type": "string_literal",
          "named": true
        },
        {
          "type": "ternary_expression",
          "named": true
        },
        {
          "type": "unary_expression",
          "named": true
        },
        {
          "type": "verbatim_string_literal",
          "named": true
        }
      ]
    }
  },
  {
<<<<<<< HEAD
=======
    "type": "statement_block",
    "named": true,
    "fields": {},
    "children": {
      "multiple": true,
      "required": false,
      "types": [
        {
          "type": "break_statement",
          "named": true
        },
        {
          "type": "checked_statement",
          "named": true
        },
        {
          "type": "continue_statement",
          "named": true
        },
        {
          "type": "do_statement",
          "named": true
        },
        {
          "type": "empty_statement",
          "named": true
        },
        {
          "type": "expression_statement",
          "named": true
        },
        {
          "type": "fixed_statement",
          "named": true
        },
        {
          "type": "for_each_statement",
          "named": true
        },
        {
          "type": "for_statement",
          "named": true
        },
        {
          "type": "goto_statement",
          "named": true
        },
        {
          "type": "if_statement",
          "named": true
        },
        {
          "type": "label_name",
          "named": true
        },
        {
          "type": "local_constant_declaration",
          "named": true
        },
        {
          "type": "local_variable_declaration",
          "named": true
        },
        {
          "type": "lock_statement",
          "named": true
        },
        {
          "type": "return_statement",
          "named": true
        },
        {
          "type": "statement_block",
          "named": true
        },
        {
          "type": "switch_statement",
          "named": true
        },
        {
          "type": "throw_statement",
          "named": true
        },
        {
          "type": "try_statement",
          "named": true
        },
        {
          "type": "unsafe_statement",
          "named": true
        },
        {
          "type": "using_statement",
          "named": true
        },
        {
          "type": "while_statement",
          "named": true
        },
        {
          "type": "yield_statement",
          "named": true
        }
      ]
    }
  },
  {
>>>>>>> 2dadceac
    "type": "string_literal",
    "named": true,
    "fields": {},
    "children": {
      "multiple": true,
      "required": false,
      "types": [
        {
          "type": "escape_sequence",
          "named": true
        }
      ]
    }
  },
  {
    "type": "struct_declaration",
    "named": true,
    "fields": {},
    "children": {
      "multiple": true,
      "required": true,
      "types": [
        {
          "type": "attribute_list",
          "named": true
        },
        {
          "type": "class_body",
          "named": true
        },
        {
          "type": "identifier_name",
          "named": true
        },
        {
          "type": "modifiers",
          "named": true
        },
        {
          "type": "struct_interfaces",
          "named": true
        },
        {
          "type": "type_parameter_constraints_clause",
          "named": true
        },
        {
          "type": "type_parameter_list",
          "named": true
        }
      ]
    }
  },
  {
    "type": "struct_interfaces",
    "named": true,
    "fields": {},
    "children": {
      "multiple": true,
      "required": true,
      "types": [
        {
          "type": "identifier_name",
          "named": true
        }
      ]
    }
  },
  {
    "type": "switch_label",
    "named": true,
    "fields": {},
    "children": {
      "multiple": false,
      "required": false,
      "types": [
        {
          "type": "assignment_expression",
          "named": true
        },
        {
          "type": "binary_expression",
          "named": true
        },
        {
          "type": "boolean_literal",
          "named": true
        },
        {
          "type": "call_expression",
          "named": true
        },
        {
          "type": "character_literal",
          "named": true
        },
        {
          "type": "identifier_name",
          "named": true
        },
        {
          "type": "integer_literal",
          "named": true
        },
        {
          "type": "null_literal",
          "named": true
        },
        {
          "type": "object_creation_expression",
          "named": true
        },
        {
          "type": "parenthesized_expression",
          "named": true
        },
        {
          "type": "postfix_expression",
          "named": true
        },
        {
          "type": "qualified_name",
          "named": true
        },
        {
          "type": "real_literal",
          "named": true
        },
        {
          "type": "string_literal",
          "named": true
        },
        {
          "type": "ternary_expression",
          "named": true
        },
        {
          "type": "unary_expression",
          "named": true
        },
        {
          "type": "verbatim_string_literal",
          "named": true
        }
      ]
    }
  },
  {
    "type": "switch_section",
    "named": true,
    "fields": {},
    "children": {
      "multiple": true,
      "required": true,
      "types": [
        {
          "type": "block",
          "named": true
        },
        {
          "type": "break_statement",
          "named": true
        },
        {
          "type": "checked_statement",
          "named": true
        },
        {
          "type": "continue_statement",
          "named": true
        },
        {
          "type": "do_statement",
          "named": true
        },
        {
          "type": "empty_statement",
          "named": true
        },
        {
          "type": "expression_statement",
          "named": true
        },
        {
          "type": "fixed_statement",
          "named": true
        },
        {
          "type": "for_each_statement",
          "named": true
        },
        {
          "type": "for_statement",
          "named": true
        },
        {
          "type": "goto_statement",
          "named": true
        },
        {
          "type": "if_statement",
          "named": true
        },
        {
          "type": "label_name",
          "named": true
        },
        {
          "type": "local_constant_declaration",
          "named": true
        },
        {
          "type": "local_variable_declaration",
          "named": true
        },
        {
          "type": "lock_statement",
          "named": true
        },
        {
          "type": "return_statement",
          "named": true
        },
        {
          "type": "switch_label",
          "named": true
        },
        {
          "type": "switch_statement",
          "named": true
        },
        {
          "type": "throw_statement",
          "named": true
        },
        {
          "type": "try_statement",
          "named": true
        },
        {
          "type": "unsafe_statement",
          "named": true
        },
        {
          "type": "using_statement",
          "named": true
        },
        {
          "type": "while_statement",
          "named": true
        },
        {
          "type": "yield_statement",
          "named": true
        }
      ]
    }
  },
  {
    "type": "switch_statement",
    "named": true,
    "fields": {},
    "children": {
      "multiple": true,
      "required": true,
      "types": [
        {
          "type": "assignment_expression",
          "named": true
        },
        {
          "type": "binary_expression",
          "named": true
        },
        {
          "type": "boolean_literal",
          "named": true
        },
        {
          "type": "call_expression",
          "named": true
        },
        {
          "type": "character_literal",
          "named": true
        },
        {
          "type": "identifier_name",
          "named": true
        },
        {
          "type": "integer_literal",
          "named": true
        },
        {
          "type": "null_literal",
          "named": true
        },
        {
          "type": "object_creation_expression",
          "named": true
        },
        {
          "type": "parenthesized_expression",
          "named": true
        },
        {
          "type": "postfix_expression",
          "named": true
        },
        {
          "type": "qualified_name",
          "named": true
        },
        {
          "type": "real_literal",
          "named": true
        },
        {
          "type": "string_literal",
          "named": true
        },
        {
          "type": "switch_section",
          "named": true
        },
        {
          "type": "ternary_expression",
          "named": true
        },
        {
          "type": "unary_expression",
          "named": true
        },
        {
          "type": "verbatim_string_literal",
          "named": true
        }
      ]
    }
  },
  {
    "type": "ternary_expression",
    "named": true,
    "fields": {},
    "children": {
      "multiple": true,
      "required": true,
      "types": [
        {
          "type": "assignment_expression",
          "named": true
        },
        {
          "type": "binary_expression",
          "named": true
        },
        {
          "type": "boolean_literal",
          "named": true
        },
        {
          "type": "call_expression",
          "named": true
        },
        {
          "type": "character_literal",
          "named": true
        },
        {
          "type": "identifier_name",
          "named": true
        },
        {
          "type": "integer_literal",
          "named": true
        },
        {
          "type": "null_literal",
          "named": true
        },
        {
          "type": "object_creation_expression",
          "named": true
        },
        {
          "type": "parenthesized_expression",
          "named": true
        },
        {
          "type": "postfix_expression",
          "named": true
        },
        {
          "type": "qualified_name",
          "named": true
        },
        {
          "type": "real_literal",
          "named": true
        },
        {
          "type": "string_literal",
          "named": true
        },
        {
          "type": "ternary_expression",
          "named": true
        },
        {
          "type": "unary_expression",
          "named": true
        },
        {
          "type": "verbatim_string_literal",
          "named": true
        }
      ]
    }
  },
  {
    "type": "throw_statement",
    "named": true,
    "fields": {},
    "children": {
      "multiple": false,
      "required": false,
      "types": [
        {
          "type": "assignment_expression",
          "named": true
        },
        {
          "type": "binary_expression",
          "named": true
        },
        {
          "type": "boolean_literal",
          "named": true
        },
        {
          "type": "call_expression",
          "named": true
        },
        {
          "type": "character_literal",
          "named": true
        },
        {
          "type": "identifier_name",
          "named": true
        },
        {
          "type": "integer_literal",
          "named": true
        },
        {
          "type": "null_literal",
          "named": true
        },
        {
          "type": "object_creation_expression",
          "named": true
        },
        {
          "type": "parenthesized_expression",
          "named": true
        },
        {
          "type": "postfix_expression",
          "named": true
        },
        {
          "type": "qualified_name",
          "named": true
        },
        {
          "type": "real_literal",
          "named": true
        },
        {
          "type": "string_literal",
          "named": true
        },
        {
          "type": "ternary_expression",
          "named": true
        },
        {
          "type": "unary_expression",
          "named": true
        },
        {
          "type": "verbatim_string_literal",
          "named": true
        }
      ]
    }
  },
  {
    "type": "try_statement",
    "named": true,
    "fields": {},
    "children": {
      "multiple": true,
      "required": true,
      "types": [
        {
          "type": "block",
          "named": true
        },
        {
          "type": "catch_clause",
          "named": true
        },
        {
          "type": "finally_clause",
          "named": true
        }
      ]
    }
  },
  {
    "type": "type_argument_list",
    "named": true,
    "fields": {},
    "children": {
      "multiple": true,
      "required": true,
      "types": [
        {
          "type": "generic_name",
          "named": true
        },
        {
          "type": "identifier_name",
          "named": true
        },
        {
          "type": "predefined_type",
          "named": true
        },
        {
          "type": "qualified_name",
          "named": true
        }
      ]
    }
  },
  {
    "type": "type_parameter_constraints",
    "named": true,
    "fields": {},
    "children": {
      "multiple": true,
      "required": false,
      "types": [
        {
          "type": "constructor_constraint",
          "named": true
        },
        {
          "type": "identifier_name",
          "named": true
        }
      ]
    }
  },
  {
    "type": "type_parameter_constraints_clause",
    "named": true,
    "fields": {},
    "children": {
      "multiple": true,
      "required": true,
      "types": [
        {
          "type": "identifier_name",
          "named": true
        },
        {
          "type": "type_parameter_constraints",
          "named": true
        }
      ]
    }
  },
  {
    "type": "type_parameter_list",
    "named": true,
    "fields": {},
    "children": {
      "multiple": true,
      "required": true,
      "types": [
        {
          "type": "identifier_name",
          "named": true
        }
      ]
    }
  },
  {
    "type": "unary_expression",
    "named": true,
    "fields": {},
    "children": {
      "multiple": false,
      "required": true,
      "types": [
        {
          "type": "assignment_expression",
          "named": true
        },
        {
          "type": "binary_expression",
          "named": true
        },
        {
          "type": "boolean_literal",
          "named": true
        },
        {
          "type": "call_expression",
          "named": true
        },
        {
          "type": "character_literal",
          "named": true
        },
        {
          "type": "identifier_name",
          "named": true
        },
        {
          "type": "integer_literal",
          "named": true
        },
        {
          "type": "null_literal",
          "named": true
        },
        {
          "type": "object_creation_expression",
          "named": true
        },
        {
          "type": "parenthesized_expression",
          "named": true
        },
        {
          "type": "postfix_expression",
          "named": true
        },
        {
          "type": "qualified_name",
          "named": true
        },
        {
          "type": "real_literal",
          "named": true
        },
        {
          "type": "string_literal",
          "named": true
        },
        {
          "type": "ternary_expression",
          "named": true
        },
        {
          "type": "unary_expression",
          "named": true
        },
        {
          "type": "verbatim_string_literal",
          "named": true
        }
      ]
    }
  },
  {
    "type": "unsafe_statement",
    "named": true,
    "fields": {},
    "children": {
      "multiple": false,
      "required": true,
      "types": [
        {
          "type": "statement_block",
          "named": true
        }
      ]
    }
  },
  {
    "type": "using_directive",
    "named": true,
    "fields": {},
    "children": {
      "multiple": true,
      "required": true,
      "types": [
        {
          "type": "identifier_name",
          "named": true
        },
        {
          "type": "name_equals",
          "named": true
        },
        {
          "type": "qualified_name",
          "named": true
        }
      ]
    }
  },
  {
    "type": "using_statement",
    "named": true,
    "fields": {},
    "children": {
      "multiple": true,
      "required": true,
      "types": [
        {
          "type": "assignment_expression",
          "named": true
        },
        {
          "type": "binary_expression",
          "named": true
        },
        {
          "type": "block",
          "named": true
        },
        {
          "type": "boolean_literal",
          "named": true
        },
        {
          "type": "break_statement",
          "named": true
        },
        {
          "type": "call_expression",
          "named": true
        },
        {
          "type": "character_literal",
          "named": true
        },
        {
          "type": "checked_statement",
          "named": true
        },
        {
          "type": "continue_statement",
          "named": true
        },
        {
          "type": "do_statement",
          "named": true
        },
        {
          "type": "empty_statement",
          "named": true
        },
        {
          "type": "expression_statement",
          "named": true
        },
        {
          "type": "fixed_statement",
          "named": true
        },
        {
          "type": "for_each_statement",
          "named": true
        },
        {
          "type": "for_statement",
          "named": true
        },
        {
          "type": "goto_statement",
          "named": true
        },
        {
          "type": "identifier_name",
          "named": true
        },
        {
          "type": "if_statement",
          "named": true
        },
        {
          "type": "integer_literal",
          "named": true
        },
        {
          "type": "label_name",
          "named": true
        },
        {
          "type": "local_constant_declaration",
          "named": true
        },
        {
          "type": "local_variable_declaration",
          "named": true
        },
        {
          "type": "lock_statement",
          "named": true
        },
        {
          "type": "null_literal",
          "named": true
        },
        {
          "type": "object_creation_expression",
          "named": true
        },
        {
          "type": "parenthesized_expression",
          "named": true
        },
        {
          "type": "postfix_expression",
          "named": true
        },
        {
          "type": "qualified_name",
          "named": true
        },
        {
          "type": "real_literal",
          "named": true
        },
        {
          "type": "return_statement",
          "named": true
        },
        {
          "type": "string_literal",
          "named": true
        },
        {
          "type": "switch_statement",
          "named": true
        },
        {
          "type": "ternary_expression",
          "named": true
        },
        {
          "type": "throw_statement",
          "named": true
        },
        {
          "type": "try_statement",
          "named": true
        },
        {
          "type": "unary_expression",
          "named": true
        },
        {
          "type": "unsafe_statement",
          "named": true
        },
        {
          "type": "using_statement",
          "named": true
        },
        {
          "type": "verbatim_string_literal",
          "named": true
        },
        {
          "type": "while_statement",
          "named": true
        },
        {
          "type": "yield_statement",
          "named": true
        }
      ]
    }
  },
  {
    "type": "variable_declaration",
    "named": true,
    "fields": {},
    "children": {
      "multiple": true,
      "required": true,
      "types": [
        {
          "type": "generic_name",
          "named": true
        },
        {
          "type": "identifier_name",
          "named": true
        },
        {
          "type": "predefined_type",
          "named": true
        },
        {
          "type": "qualified_name",
          "named": true
        },
        {
          "type": "variable_declarator",
          "named": true
        }
      ]
    }
  },
  {
    "type": "variable_declarator",
    "named": true,
    "fields": {},
    "children": {
      "multiple": true,
      "required": true,
      "types": [
        {
          "type": "array_initalizer",
          "named": true
        },
        {
          "type": "assignment_expression",
          "named": true
        },
        {
          "type": "binary_expression",
          "named": true
        },
        {
          "type": "boolean_literal",
          "named": true
        },
        {
          "type": "call_expression",
          "named": true
        },
        {
          "type": "character_literal",
          "named": true
        },
        {
          "type": "identifier_name",
          "named": true
        },
        {
          "type": "integer_literal",
          "named": true
        },
        {
          "type": "null_literal",
          "named": true
        },
        {
          "type": "object_creation_expression",
          "named": true
        },
        {
          "type": "parenthesized_expression",
          "named": true
        },
        {
          "type": "postfix_expression",
          "named": true
        },
        {
          "type": "qualified_name",
          "named": true
        },
        {
          "type": "real_literal",
          "named": true
        },
        {
          "type": "string_literal",
          "named": true
        },
        {
          "type": "ternary_expression",
          "named": true
        },
        {
          "type": "unary_expression",
          "named": true
        },
        {
          "type": "verbatim_string_literal",
          "named": true
        }
      ]
    }
  },
  {
    "type": "verbatim_string_literal",
    "named": true,
    "fields": {}
  },
  {
    "type": "while_statement",
    "named": true,
    "fields": {},
    "children": {
      "multiple": true,
      "required": true,
      "types": [
        {
          "type": "assignment_expression",
          "named": true
        },
        {
          "type": "binary_expression",
          "named": true
        },
        {
          "type": "block",
          "named": true
        },
        {
          "type": "boolean_literal",
          "named": true
        },
        {
          "type": "break_statement",
          "named": true
        },
        {
          "type": "call_expression",
          "named": true
        },
        {
          "type": "character_literal",
          "named": true
        },
        {
          "type": "checked_statement",
          "named": true
        },
        {
          "type": "continue_statement",
          "named": true
        },
        {
          "type": "do_statement",
          "named": true
        },
        {
          "type": "empty_statement",
          "named": true
        },
        {
          "type": "expression_statement",
          "named": true
        },
        {
          "type": "fixed_statement",
          "named": true
        },
        {
          "type": "for_each_statement",
          "named": true
        },
        {
          "type": "for_statement",
          "named": true
        },
        {
          "type": "goto_statement",
          "named": true
        },
        {
          "type": "identifier_name",
          "named": true
        },
        {
          "type": "if_statement",
          "named": true
        },
        {
          "type": "integer_literal",
          "named": true
        },
        {
          "type": "label_name",
          "named": true
        },
        {
          "type": "local_constant_declaration",
          "named": true
        },
        {
          "type": "local_variable_declaration",
          "named": true
        },
        {
          "type": "lock_statement",
          "named": true
        },
        {
          "type": "null_literal",
          "named": true
        },
        {
          "type": "object_creation_expression",
          "named": true
        },
        {
          "type": "parenthesized_expression",
          "named": true
        },
        {
          "type": "postfix_expression",
          "named": true
        },
        {
          "type": "qualified_name",
          "named": true
        },
        {
          "type": "real_literal",
          "named": true
        },
        {
          "type": "return_statement",
          "named": true
        },
        {
          "type": "string_literal",
          "named": true
        },
        {
          "type": "switch_statement",
          "named": true
        },
        {
          "type": "ternary_expression",
          "named": true
        },
        {
          "type": "throw_statement",
          "named": true
        },
        {
          "type": "try_statement",
          "named": true
        },
        {
          "type": "unary_expression",
          "named": true
        },
        {
          "type": "unsafe_statement",
          "named": true
        },
        {
          "type": "using_statement",
          "named": true
        },
        {
          "type": "verbatim_string_literal",
          "named": true
        },
        {
          "type": "while_statement",
          "named": true
        },
        {
          "type": "yield_statement",
          "named": true
        }
      ]
    }
  },
  {
    "type": "yield_statement",
    "named": true,
    "fields": {},
    "children": {
      "multiple": false,
      "required": false,
      "types": [
        {
          "type": "assignment_expression",
          "named": true
        },
        {
          "type": "binary_expression",
          "named": true
        },
        {
          "type": "boolean_literal",
          "named": true
        },
        {
          "type": "call_expression",
          "named": true
        },
        {
          "type": "character_literal",
          "named": true
        },
        {
          "type": "identifier_name",
          "named": true
        },
        {
          "type": "integer_literal",
          "named": true
        },
        {
          "type": "null_literal",
          "named": true
        },
        {
          "type": "object_creation_expression",
          "named": true
        },
        {
          "type": "parenthesized_expression",
          "named": true
        },
        {
          "type": "postfix_expression",
          "named": true
        },
        {
          "type": "qualified_name",
          "named": true
        },
        {
          "type": "real_literal",
          "named": true
        },
        {
          "type": "string_literal",
          "named": true
        },
        {
          "type": "ternary_expression",
          "named": true
        },
        {
          "type": "unary_expression",
          "named": true
        },
        {
          "type": "verbatim_string_literal",
          "named": true
        }
      ]
    }
  },
  {
    "type": "ï»¿",
    "named": false
  },
  {
    "type": "bool",
    "named": false
  },
  {
    "type": "byte",
    "named": false
  },
  {
    "type": "char",
    "named": false
  },
  {
    "type": "decimal",
    "named": false
  },
  {
    "type": "double",
    "named": false
  },
  {
    "type": "float",
    "named": false
  },
  {
    "type": "int",
    "named": false
  },
  {
    "type": "long",
    "named": false
  },
  {
    "type": "object",
    "named": false
  },
  {
    "type": "sbyte",
    "named": false
  },
  {
    "type": "short",
    "named": false
  },
  {
    "type": "string",
    "named": false
  },
  {
    "type": "uint",
    "named": false
  },
  {
    "type": "ulong",
    "named": false
  },
  {
    "type": "ushort",
    "named": false
  },
  {
    "type": "<",
    "named": false
  },
  {
    "type": ",",
    "named": false
  },
  {
    "type": ">",
    "named": false
  },
  {
    "type": "abstract",
    "named": false
  },
  {
    "type": "async",
    "named": false
  },
  {
    "type": "extern",
    "named": false
  },
  {
    "type": "internal",
    "named": false
  },
  {
    "type": "new",
    "named": false
  },
  {
    "type": "override",
    "named": false
  },
  {
    "type": "private",
    "named": false
  },
  {
    "type": "protected",
    "named": false
  },
  {
    "type": "public",
    "named": false
  },
  {
    "type": "readonly",
    "named": false
  },
  {
    "type": "sealed",
    "named": false
  },
  {
    "type": "static",
    "named": false
  },
  {
    "type": "unsafe",
    "named": false
  },
  {
    "type": "virtual",
    "named": false
  },
  {
    "type": "volatile",
    "named": false
  },
  {
    "type": "alias",
    "named": false
  },
  {
    "type": ";",
    "named": false
  },
  {
    "type": "using",
    "named": false
  },
  {
    "type": "=",
    "named": false
  },
  {
    "type": "namespace",
    "named": false
  },
  {
    "type": "{",
    "named": false
  },
  {
    "type": "}",
    "named": false
  },
  {
    "type": "=>",
    "named": false
  },
  {
    "type": "get",
    "named": false
  },
  {
    "type": "set",
    "named": false
  },
  {
    "type": "partial",
    "named": false
  },
  {
    "type": "class",
    "named": false
  },
  {
    "type": ":",
    "named": false
  },
  {
    "type": ", ",
    "named": false
  },
  {
    "type": "dynamic",
    "named": false
  },
  {
    "type": "where",
    "named": false
  },
  {
    "type": "struct",
    "named": false
  },
  {
    "type": "(",
    "named": false
  },
  {
    "type": ")",
    "named": false
  },
  {
    "type": "this",
    "named": false
  },
  {
    "type": "[",
    "named": false
  },
  {
    "type": "]",
    "named": false
  },
  {
    "type": ".",
    "named": false
  },
  {
    "type": "event",
    "named": false
  },
  {
    "type": "add",
    "named": false
  },
  {
    "type": "remove",
    "named": false
  },
  {
    "type": "operator",
    "named": false
  },
  {
    "type": "implicit",
    "named": false
  },
  {
    "type": "explicit",
    "named": false
  },
  {
    "type": "!",
    "named": false
  },
  {
    "type": "~",
    "named": false
  },
  {
    "type": "++",
    "named": false
  },
  {
    "type": "--",
    "named": false
  },
  {
    "type": "true",
    "named": false
  },
  {
    "type": "false",
    "named": false
  },
  {
    "type": "+",
    "named": false
  },
  {
    "type": "-",
    "named": false
  },
  {
    "type": "*",
    "named": false
  },
  {
    "type": "/",
    "named": false
  },
  {
    "type": "%",
    "named": false
  },
  {
    "type": "^",
    "named": false
  },
  {
    "type": "|",
    "named": false
  },
  {
    "type": "&",
    "named": false
  },
  {
    "type": "<<",
    "named": false
  },
  {
    "type": ">>",
    "named": false
  },
  {
    "type": "==",
    "named": false
  },
  {
    "type": "!=",
    "named": false
  },
  {
    "type": ">=",
    "named": false
  },
  {
    "type": "<=",
    "named": false
  },
  {
    "type": "interface",
    "named": false
  },
  {
    "type": "enum",
    "named": false
  },
  {
    "type": "delegate",
    "named": false
  },
  {
    "type": "void_keyword",
    "named": true
  },
  {
    "type": "ref",
    "named": false
  },
  {
    "type": "out",
    "named": false
  },
  {
    "type": "params",
    "named": false
  },
  {
    "type": "assembly",
    "named": false
  },
  {
    "type": "module",
    "named": false
  },
  {
    "type": "const",
    "named": false
  },
  {
    "type": "+=",
    "named": false
  },
  {
    "type": "-=",
    "named": false
  },
  {
    "type": "*=",
    "named": false
  },
  {
    "type": "/=",
    "named": false
  },
  {
    "type": "%=",
    "named": false
  },
  {
    "type": "&=",
    "named": false
  },
  {
    "type": "^=",
    "named": false
  },
  {
    "type": "|=",
    "named": false
  },
  {
    "type": "<<=",
    "named": false
  },
  {
    "type": ">>=",
    "named": false
  },
  {
    "type": "??=",
    "named": false
  },
  {
    "type": "?",
    "named": false
  },
  {
    "type": "&&",
    "named": false
  },
  {
    "type": "||",
    "named": false
  },
  {
    "type": "typeof",
    "named": false
  },
  {
    "type": "sizeof",
    "named": false
  },
  {
    "type": "'",
    "named": false
  },
  {
    "type": "escape_sequence",
    "named": true
  },
  {
    "type": "null_literal",
    "named": true
  },
  {
    "type": "real_literal",
    "named": true
  },
  {
    "type": "\"",
    "named": false
  },
  {
    "type": "@\"",
    "named": false
  },
  {
    "type": "identifier_name",
    "named": true
  },
  {
    "type": "global",
    "named": false
  },
  {
    "type": "::",
    "named": false
  },
  {
    "type": "comment",
    "named": true
  },
  {
    "type": "break",
    "named": false
  },
  {
    "type": "checked",
    "named": false
  },
  {
    "type": "unchecked",
    "named": false
  },
  {
    "type": "continue",
    "named": false
  },
  {
    "type": "do",
    "named": false
  },
  {
    "type": "while",
    "named": false
  },
  {
    "type": "fixed",
    "named": false
  },
  {
    "type": "for",
    "named": false
  },
  {
    "type": "await",
    "named": false
  },
  {
    "type": "foreach",
    "named": false
  },
  {
    "type": "in",
    "named": false
  },
  {
    "type": "goto",
    "named": false
  },
  {
    "type": "case",
    "named": false
  },
  {
    "type": "default",
    "named": false
  },
  {
    "type": "if",
    "named": false
  },
  {
    "type": "else",
    "named": false
  },
  {
    "type": "lock",
    "named": false
  },
  {
    "type": "return",
    "named": false
  },
  {
    "type": "switch",
    "named": false
  },
  {
    "type": "throw",
    "named": false
  },
  {
    "type": "try",
    "named": false
  },
  {
    "type": "catch",
    "named": false
  },
  {
    "type": "when",
    "named": false
  },
  {
    "type": "finally",
    "named": false
  },
  {
    "type": "yield",
    "named": false
  },
  {
    "type": "var",
    "named": false
  },
  {
    "type": "#if",
    "named": false
  },
  {
    "type": "#endif",
    "named": false
  },
  {
    "type": "#else",
    "named": false
  },
  {
    "type": "#region",
    "named": false
  },
  {
    "type": "region_name",
    "named": true
  },
  {
    "type": "endregion_directive",
    "named": true
  }
]<|MERGE_RESOLUTION|>--- conflicted
+++ resolved
@@ -538,6 +538,18 @@
           "named": true
         },
         {
+          "type": "fixed_statement",
+          "named": true
+        },
+        {
+          "type": "for_each_statement",
+          "named": true
+        },
+        {
+          "type": "for_statement",
+          "named": true
+        },
+        {
           "type": "goto_statement",
           "named": true
         },
@@ -575,6 +587,10 @@
         },
         {
           "type": "try_statement",
+          "named": true
+        },
+        {
+          "type": "unsafe_statement",
           "named": true
         },
         {
@@ -2023,7 +2039,7 @@
       "required": true,
       "types": [
         {
-          "type": "statement_block",
+          "type": "block",
           "named": true
         }
       ]
@@ -2038,6 +2054,10 @@
       "required": true,
       "types": [
         {
+          "type": "block",
+          "named": true
+        },
+        {
           "type": "break_statement",
           "named": true
         },
@@ -2102,10 +2122,6 @@
           "named": true
         },
         {
-          "type": "statement_block",
-          "named": true
-        },
-        {
           "type": "switch_statement",
           "named": true
         },
@@ -2157,6 +2173,10 @@
           "named": true
         },
         {
+          "type": "block",
+          "named": true
+        },
+        {
           "type": "boolean_literal",
           "named": true
         },
@@ -2273,10 +2293,6 @@
           "named": true
         },
         {
-          "type": "statement_block",
-          "named": true
-        },
-        {
           "type": "string_literal",
           "named": true
         },
@@ -2340,6 +2356,10 @@
           "named": true
         },
         {
+          "type": "block",
+          "named": true
+        },
+        {
           "type": "boolean_literal",
           "named": true
         },
@@ -2448,10 +2468,6 @@
           "named": true
         },
         {
-          "type": "statement_block",
-          "named": true
-        },
-        {
           "type": "string_literal",
           "named": true
         },
@@ -2496,26 +2512,7 @@
           "named": true
         },
         {
-<<<<<<< HEAD
-          "type": "variable_declaration",
-          "named": true
-        }
-      ]
-    }
-  },
-  {
-    "type": "finally_clause",
-    "named": true,
-    "fields": {},
-    "children": {
-      "multiple": false,
-      "required": true,
-      "types": [
-        {
-          "type": "block",
-=======
           "type": "yield_statement",
->>>>>>> 2dadceac
           "named": true
         }
       ]
@@ -4366,116 +4363,6 @@
     }
   },
   {
-<<<<<<< HEAD
-=======
-    "type": "statement_block",
-    "named": true,
-    "fields": {},
-    "children": {
-      "multiple": true,
-      "required": false,
-      "types": [
-        {
-          "type": "break_statement",
-          "named": true
-        },
-        {
-          "type": "checked_statement",
-          "named": true
-        },
-        {
-          "type": "continue_statement",
-          "named": true
-        },
-        {
-          "type": "do_statement",
-          "named": true
-        },
-        {
-          "type": "empty_statement",
-          "named": true
-        },
-        {
-          "type": "expression_statement",
-          "named": true
-        },
-        {
-          "type": "fixed_statement",
-          "named": true
-        },
-        {
-          "type": "for_each_statement",
-          "named": true
-        },
-        {
-          "type": "for_statement",
-          "named": true
-        },
-        {
-          "type": "goto_statement",
-          "named": true
-        },
-        {
-          "type": "if_statement",
-          "named": true
-        },
-        {
-          "type": "label_name",
-          "named": true
-        },
-        {
-          "type": "local_constant_declaration",
-          "named": true
-        },
-        {
-          "type": "local_variable_declaration",
-          "named": true
-        },
-        {
-          "type": "lock_statement",
-          "named": true
-        },
-        {
-          "type": "return_statement",
-          "named": true
-        },
-        {
-          "type": "statement_block",
-          "named": true
-        },
-        {
-          "type": "switch_statement",
-          "named": true
-        },
-        {
-          "type": "throw_statement",
-          "named": true
-        },
-        {
-          "type": "try_statement",
-          "named": true
-        },
-        {
-          "type": "unsafe_statement",
-          "named": true
-        },
-        {
-          "type": "using_statement",
-          "named": true
-        },
-        {
-          "type": "while_statement",
-          "named": true
-        },
-        {
-          "type": "yield_statement",
-          "named": true
-        }
-      ]
-    }
-  },
-  {
->>>>>>> 2dadceac
     "type": "string_literal",
     "named": true,
     "fields": {},
@@ -5166,7 +5053,7 @@
       "required": true,
       "types": [
         {
-          "type": "statement_block",
+          "type": "block",
           "named": true
         }
       ]
