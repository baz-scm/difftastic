--- conflicted
+++ resolved
@@ -508,7 +508,10 @@
         },
         {
           "type": "SYMBOL",
-<<<<<<< HEAD
+          "name": "type_class_instance"
+        },
+        {
+          "type": "SYMBOL",
           "name": "type_signature"
         },
         {
@@ -518,9 +521,6 @@
         {
           "type": "SYMBOL",
           "name": "_expression"
-=======
-          "name": "type_class_instance"
->>>>>>> 585ec965
         }
       ]
     },
@@ -738,52 +738,7 @@
               "type": "SYMBOL",
               "name": "_layout_close_brace"
             }
-<<<<<<< HEAD
-          ]
-        }
-      ]
-=======
-          },
-          {
-            "type": "STRING",
-            "value": "where"
-          },
-          {
-            "type": "STRING",
-            "value": "{"
-          },
-          {
-            "type": "CHOICE",
-            "members": [
-              {
-                "type": "SYMBOL",
-                "name": "type_class_body"
-              },
-              {
-                "type": "BLANK"
-              }
-            ]
-          },
-          {
-            "type": "STRING",
-            "value": "}"
-          }
-        ]
-      }
-    },
-    "type_class_body": {
-      "type": "REPEAT1",
-      "content": {
-        "type": "SYMBOL",
-        "name": "_instance_declaration"
-      }
-    },
-    "_instance_declaration": {
-      "type": "CHOICE",
-      "members": [
-        {
-          "type": "SYMBOL",
-          "name": "_general_declaration"
+          ]
         }
       ]
     },
@@ -807,10 +762,14 @@
           ]
         },
         {
-          "type": "REPEAT1",
+          "type": "SYMBOL",
+          "name": "constructor_identifier"
+        },
+        {
+          "type": "REPEAT",
           "content": {
             "type": "SYMBOL",
-            "name": "_identifier"
+            "name": "variable_identifier"
           }
         },
         {
@@ -818,34 +777,10 @@
           "value": "where"
         },
         {
-          "type": "STRING",
-          "value": "{"
-        },
-        {
-          "type": "CHOICE",
-          "members": [
-            {
-              "type": "SYMBOL",
-              "name": "type_class_instance_body"
-            },
-            {
-              "type": "BLANK"
-            }
-          ]
-        },
-        {
-          "type": "STRING",
-          "value": "}"
-        }
-      ]
-    },
-    "type_class_instance_body": {
-      "type": "REPEAT1",
-      "content": {
-        "type": "SYMBOL",
-        "name": "_general_declaration"
-      }
->>>>>>> 585ec965
+          "type": "SYMBOL",
+          "name": "general_declarations"
+        }
+      ]
     },
     "_general_declaration": {
       "type": "CHOICE",
@@ -1628,62 +1563,6 @@
       "type": "PATTERN",
       "value": "[A-Z](\\w|'|\\.)*"
     },
-<<<<<<< HEAD
-=======
-    "reserved_identifier": {
-      "type": "CHOICE",
-      "members": [
-        {
-          "type": "STRING",
-          "value": "case"
-        },
-        {
-          "type": "STRING",
-          "value": "default"
-        },
-        {
-          "type": "STRING",
-          "value": "do"
-        },
-        {
-          "type": "STRING",
-          "value": "else"
-        },
-        {
-          "type": "STRING",
-          "value": "foreign"
-        },
-        {
-          "type": "STRING",
-          "value": "if"
-        },
-        {
-          "type": "STRING",
-          "value": "in"
-        },
-        {
-          "type": "STRING",
-          "value": "let"
-        },
-        {
-          "type": "STRING",
-          "value": "of"
-        },
-        {
-          "type": "STRING",
-          "value": "then"
-        },
-        {
-          "type": "STRING",
-          "value": "where"
-        },
-        {
-          "type": "STRING",
-          "value": "_"
-        }
-      ]
-    },
->>>>>>> 585ec965
     "comment": {
       "type": "TOKEN",
       "content": {
