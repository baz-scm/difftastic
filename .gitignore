/target
**/*.rs.bk
perf.data*
flamegraph.svg
.idea
<<<<<<< HEAD
=======

>>>>>>> e01b2f9f
sample_files/compare.result

notes.md<|MERGE_RESOLUTION|>--- conflicted
+++ resolved
@@ -3,10 +3,7 @@
 perf.data*
 flamegraph.svg
 .idea
-<<<<<<< HEAD
-=======
 
->>>>>>> e01b2f9f
 sample_files/compare.result
 
 notes.md